--- conflicted
+++ resolved
@@ -21,12 +21,7 @@
 import io.reactivex.CompletableObserver;
 import io.reactivex.internal.disposables.EmptyDisposable;
 
-<<<<<<< HEAD
-=======
 import java.util.Optional;
-import java.util.concurrent.TimeUnit;
-
->>>>>>> c30123c9
 import static io.github.resilience4j.circuitbreaker.CallNotPermittedException.createCallNotPermittedException;
 
 class CompletableCircuitBreaker extends Completable {
@@ -60,11 +55,7 @@
 
         @Override
         protected void hookOnComplete() {
-<<<<<<< HEAD
             circuitBreaker.onSuccess(circuitBreaker.getCurrentTimestamp() - start, circuitBreaker.getTimestampUnit());
-=======
-            circuitBreaker.onSuccess(System.nanoTime() - start, TimeUnit.NANOSECONDS, Optional.empty());
->>>>>>> c30123c9
         }
 
         @Override
