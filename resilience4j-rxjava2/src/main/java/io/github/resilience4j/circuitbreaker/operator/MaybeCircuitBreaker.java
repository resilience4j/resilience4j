--- conflicted
+++ resolved
@@ -57,11 +57,7 @@
 
         @Override
         protected void hookOnComplete() {
-<<<<<<< HEAD
             circuitBreaker.onSuccess(circuitBreaker.getCurrentTimestamp() - start, circuitBreaker.getTimestampUnit());
-=======
-            circuitBreaker.onSuccess(System.nanoTime() - start, TimeUnit.NANOSECONDS, Optional.empty());
->>>>>>> c30123c9
         }
 
         @Override
@@ -70,13 +66,8 @@
         }
 
         @Override
-<<<<<<< HEAD
-        protected void hookOnSuccess() {
-            circuitBreaker.onSuccess(circuitBreaker.getCurrentTimestamp() - start, circuitBreaker.getTimestampUnit());
-=======
         protected void hookOnSuccess(T value) {
-            circuitBreaker.onSuccess(System.nanoTime() - start, TimeUnit.NANOSECONDS, Optional.of(value));
->>>>>>> c30123c9
+            circuitBreaker.onResult(circuitBreaker.getCurrentTimestamp() - start, circuitBreaker.getTimestampUnit(), value);
         }
 
         @Override
