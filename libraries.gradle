--- conflicted
+++ resolved
@@ -15,15 +15,8 @@
     metricsVersion = '3.2.6'
     vertxVersion = '3.7.0'
     aspectjVersion = '1.9.2'
-<<<<<<< HEAD
-    springVersion = '5.1.6.RELEASE'
-    springBootVersion = '1.5.20.RELEASE'
-    springBoot2Version = '2.2.4.RELEASE'
-    springCloudContextVersion = '1.3.6.RELEASE'
-=======
     springVersion = '5.1.13.RELEASE'
     springBoot2Version = '2.1.4.RELEASE'
->>>>>>> 9a25b724
     springCloudContext2Version = '2.1.2.RELEASE'
     ratpackVersion = '1.7.6'
     spockVersion = '1.3-groovy-2.5'
@@ -33,7 +26,7 @@
     reactiveStreamsVersion = '1.0.2'
     micrometerVersion = '1.1.4'
     hibernateValidatorVersion = '6.0.16.Final'
-    wiremockVersion = '2.26.0'
+    wiremockVersion = '2.22.0'
     validationApiVersion = '2.0.1.Final'
     kotlinCoroutinesVersion = '1.3.2'
     springBootOpenFeignVersion = '2.1.2.RELEASE'
@@ -96,12 +89,12 @@
             // Retrofit addon
             retrofit: "com.squareup.retrofit2:retrofit:${retrofitVersion}",
             retrofit_test: "com.squareup.retrofit2:converter-scalars:${retrofitVersion}",
-            retrofit_wiremock: "com.github.tomakehurst:wiremock-jre8:${wiremockVersion}",
+            retrofit_wiremock: "com.github.tomakehurst:wiremock:${wiremockVersion}",
             retrofit_rxjava: "com.squareup.retrofit2:adapter-rxjava2:2.3.0",
 
             // Feign addon
             feign: "io.github.openfeign:feign-core:${feignVersion}",
-            feign_wiremock: "com.github.tomakehurst:wiremock-jre8:${wiremockVersion}",
+            feign_wiremock: "com.github.tomakehurst:wiremock:${wiremockVersion}",
 
             // Metrics addon
             metrics: "io.dropwizard.metrics:metrics-core:${metricsVersion}",
