--- conflicted
+++ resolved
@@ -49,10 +49,7 @@
         }
     }
 
-<<<<<<< HEAD
-=======
 
->>>>>>> cb7299f1
     dependencies {
         api (libraries.vavr)
         implementation (libraries.slf4j)
