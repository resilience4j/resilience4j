--- conflicted
+++ resolved
@@ -2,55 +2,22 @@
 
 import com.codahale.metrics.MetricRegistry;
 import io.github.resilience4j.retry.Retry;
-import io.github.resilience4j.retry.RetryConfig;
 import io.github.resilience4j.retry.RetryRegistry;
 
 public class RetryMetricsTest extends AbstractRetryMetricsTest{
 
-<<<<<<< HEAD
-import java.time.Duration;
-
-import static io.github.resilience4j.retry.utils.MetricNames.*;
-import static org.assertj.core.api.Assertions.assertThat;
-import static org.mockito.Mockito.mock;
-import static org.mockito.Mockito.times;
-
-public class RetryMetricsTest {
-
-    private MetricRegistry metricRegistry;
-    private HelloWorldService helloWorldService;
-
-    @Before
-    public void setUp(){
-        metricRegistry = new MetricRegistry();
-        helloWorldService = mock(HelloWorldService.class);
-    }
-
-    @Test
-    public void shouldRegisterMetricsWithoutRetry() throws Throwable {
-        //Given
-=======
     @Override
     protected Retry given(String prefix, MetricRegistry metricRegistry) {
->>>>>>> 4096cbb7
-        RetryRegistry retryRegistry = RetryRegistry.ofDefaults();
+        RetryRegistry retryRegistry = RetryRegistry.of(RetryConfig.custom().waitDuration(Duration.ofMillis(150)).build());
         Retry retry = retryRegistry.retry("testName");
         metricRegistry.registerAll(RetryMetrics.ofRetryRegistry(prefix, retryRegistry));
 
         return retry;
     }
 
-<<<<<<< HEAD
-    @Test
-    public void shouldRegisterMetricsWithRetry() throws Throwable {
-        //Given
-        RetryRegistry retryRegistry =
-                RetryRegistry.of(RetryConfig.custom().waitDuration(Duration.ofMillis(150)).build());
-=======
     @Override
     protected Retry given(MetricRegistry metricRegistry) {
-        RetryRegistry retryRegistry = RetryRegistry.ofDefaults();
->>>>>>> 4096cbb7
+        RetryRegistry retryRegistry = RetryRegistry.of(RetryConfig.custom().waitDuration(Duration.ofMillis(150)).build());
         Retry retry = retryRegistry.retry("testName");
         metricRegistry.registerAll(RetryMetrics.ofRetryRegistry(retryRegistry));
 
