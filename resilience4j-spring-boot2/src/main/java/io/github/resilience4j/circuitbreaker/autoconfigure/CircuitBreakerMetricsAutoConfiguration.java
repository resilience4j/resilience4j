/*
 * Copyright 2017 Robert Winkler
 *
 * Licensed under the Apache License, Version 2.0 (the "License");
 * you may not use this file except in compliance with the License.
 * You may obtain a copy of the License at
 *
 *        http://www.apache.org/licenses/LICENSE-2.0
 *
 * Unless required by applicable law or agreed to in writing, software
 * distributed under the License is distributed on an "AS IS" BASIS,
 * WITHOUT WARRANTIES OR CONDITIONS OF ANY KIND, either express or implied.
 * See the License for the specific language governing permissions and
 * limitations under the License.
 */
package io.github.resilience4j.circuitbreaker.autoconfigure;

import io.github.resilience4j.circuitbreaker.CircuitBreakerRegistry;
import io.github.resilience4j.micrometer.CircuitBreakerMetrics;
import io.github.resilience4j.micrometer.tagged.TaggedCircuitBreakerMetrics;
import org.springframework.boot.actuate.autoconfigure.metrics.MetricsAutoConfiguration;
import org.springframework.boot.autoconfigure.AutoConfigureAfter;
import org.springframework.boot.autoconfigure.condition.ConditionalOnClass;
import org.springframework.boot.autoconfigure.condition.ConditionalOnMissingBean;
import org.springframework.boot.autoconfigure.condition.ConditionalOnProperty;
import org.springframework.context.annotation.Bean;
import org.springframework.context.annotation.Configuration;

/**
 * {@link org.springframework.boot.autoconfigure.EnableAutoConfiguration
 * Auto-configuration} for resilience4j-metrics.
 */
@Configuration
@ConditionalOnClass(MetricsAutoConfiguration.class)
@AutoConfigureAfter(value = {CircuitBreakerAutoConfiguration.class, MetricsAutoConfiguration.class})
@ConditionalOnProperty(value = "resilience4j.circuitbreaker.metrics.enabled", matchIfMissing = true)
public class CircuitBreakerMetricsAutoConfiguration {

    @Bean
<<<<<<< HEAD
    @ConditionalOnMissingBean
    @ConditionalOnProperty(value = "resilience4j.circuitbreaker.metrics.enabled", matchIfMissing = true)
    public CircuitBreakerMetrics registerCircuitBreakerMetrics(CircuitBreakerRegistry circuitBreakerRegistry) {
=======
    @ConditionalOnProperty(value = "resilience4j.circuitbreaker.metrics.use_legacy_binder", havingValue = "true")
    public CircuitBreakerMetrics registerLegacyCircuitBreakerMetrics(CircuitBreakerRegistry circuitBreakerRegistry) {
>>>>>>> 462960fa
        return CircuitBreakerMetrics.ofCircuitBreakerRegistry(circuitBreakerRegistry);
    }

    @Bean
    @ConditionalOnProperty(
        value = "resilience4j.circuitbreaker.metrics.use_legacy_binder",
        havingValue = "false",
        matchIfMissing = true
    )
    public TaggedCircuitBreakerMetrics registerCircuitBreakerMetrics(CircuitBreakerRegistry circuitBreakerRegistry) {
        return TaggedCircuitBreakerMetrics.ofCircuitBreakerRegistry(circuitBreakerRegistry);
    }
}<|MERGE_RESOLUTION|>--- conflicted
+++ resolved
@@ -37,18 +37,14 @@
 public class CircuitBreakerMetricsAutoConfiguration {
 
     @Bean
-<<<<<<< HEAD
     @ConditionalOnMissingBean
-    @ConditionalOnProperty(value = "resilience4j.circuitbreaker.metrics.enabled", matchIfMissing = true)
-    public CircuitBreakerMetrics registerCircuitBreakerMetrics(CircuitBreakerRegistry circuitBreakerRegistry) {
-=======
     @ConditionalOnProperty(value = "resilience4j.circuitbreaker.metrics.use_legacy_binder", havingValue = "true")
     public CircuitBreakerMetrics registerLegacyCircuitBreakerMetrics(CircuitBreakerRegistry circuitBreakerRegistry) {
->>>>>>> 462960fa
         return CircuitBreakerMetrics.ofCircuitBreakerRegistry(circuitBreakerRegistry);
     }
 
     @Bean
+    @ConditionalOnMissingBean
     @ConditionalOnProperty(
         value = "resilience4j.circuitbreaker.metrics.use_legacy_binder",
         havingValue = "false",
