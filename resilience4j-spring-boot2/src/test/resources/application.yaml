--- conflicted
+++ resolved
@@ -160,11 +160,8 @@
       maxThreadPoolSize: 1
       coreThreadPoolSize: 1
       queueCapacity: 1
-<<<<<<< HEAD
       contextPropagator:
         - io.github.resilience4j.TestThreadLocalContextPropagator
-=======
->>>>>>> bb720462
 
 
 management.security.enabled: false
