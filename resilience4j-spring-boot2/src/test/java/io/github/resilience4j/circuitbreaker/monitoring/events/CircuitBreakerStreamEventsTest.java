/*
 * Copyright 2020 Vijay Ram
 *
 * Licensed under the Apache License, Version 2.0 (the "License");
 * you may not use this file except in compliance with the License.
 * You may obtain a copy of the License at
 *
 *        http://www.apache.org/licenses/LICENSE-2.0
 *
 * Unless required by applicable law or agreed to in writing, software
 * distributed under the License is distributed on an "AS IS" BASIS,
 * WITHOUT WARRANTIES OR CONDITIONS OF ANY KIND, either express or implied.
 * See the License for the specific language governing permissions and
 * limitations under the License.
 */
package io.github.resilience4j.circuitbreaker.monitoring.events;


import io.github.resilience4j.common.circuitbreaker.monitoring.endpoint.CircuitBreakerEventsEndpointResponse;
import io.github.resilience4j.service.test.DummyService;
import io.github.resilience4j.service.test.TestApplication;
import org.junit.Before;
import org.junit.Test;
import org.junit.runner.RunWith;
import static org.assertj.core.api.Assertions.assertThat;
import org.springframework.beans.factory.annotation.Autowired;
import org.springframework.boot.test.autoconfigure.web.reactive.AutoConfigureWebTestClient;
import org.springframework.boot.test.context.SpringBootTest;
import org.springframework.boot.web.server.LocalServerPort;
import org.springframework.core.ParameterizedTypeReference;
import org.springframework.http.MediaType;
import org.springframework.http.codec.ServerSentEvent;
import org.springframework.test.context.junit4.SpringJUnit4ClassRunner;
import org.springframework.test.web.reactive.server.WebTestClient;
import org.springframework.web.reactive.function.client.WebClient;
import reactor.core.publisher.Flux;

import java.io.IOException;
import java.util.ArrayList;
import java.util.List;


/**
 * @author vijayram
 */
@RunWith(SpringJUnit4ClassRunner.class)
@SpringBootTest(webEnvironment = SpringBootTest.WebEnvironment.RANDOM_PORT, classes = TestApplication.class)
@AutoConfigureWebTestClient(timeout="36000")
public class CircuitBreakerStreamEventsTest {

    public static final String ACTUATOR_STREAM_CIRCUITBREAKER_EVENTS = "/actuator/streamcircuitbreakerevents";
    public static final String ACTUATOR_CIRCUITBREAKEREVENTS = "/actuator/circuitbreakerevents";
    @LocalServerPort
    int randomServerPort;
    @Autowired
    DummyService dummyService;
    @Autowired
    private WebTestClient webTestClient;

    private WebClient webStreamClient;

    @Before
    public void setup(){
        webStreamClient = WebClient.create("http://localhost:" + randomServerPort);
    }

    private final ParameterizedTypeReference<ServerSentEvent<String>> type
        = new ParameterizedTypeReference<ServerSentEvent<String>>() {
    };

    @Test
    public void streamAllEvents() throws IOException, InterruptedException {
        int noOfEvents =2;
        List<ServerSentEvent<String>> noOfEventsFromStream = getServerSentEvents(ACTUATOR_STREAM_CIRCUITBREAKER_EVENTS);
        CircuitBreakerEventsEndpointResponse circuitBreakerEventsBefore = circuitBreakerEvents(ACTUATOR_CIRCUITBREAKEREVENTS);
        publishEvents(noOfEvents);
        CircuitBreakerEventsEndpointResponse circuitBreakerEventsAfter = circuitBreakerEvents(ACTUATOR_CIRCUITBREAKEREVENTS);
        assertThat(circuitBreakerEventsBefore.getCircuitBreakerEvents().size()).isLessThan(circuitBreakerEventsAfter.getCircuitBreakerEvents().size());
        Thread.sleep(1000);
        assertThat(noOfEventsFromStream).hasSize(noOfEvents);
    }

    @Test
    public void streamEventsbyName() throws IOException, InterruptedException {
        int noOfEvents =2;
        List<ServerSentEvent<String>> noOfEventsFromStream = getServerSentEvents(ACTUATOR_STREAM_CIRCUITBREAKER_EVENTS + "/backendA");
        CircuitBreakerEventsEndpointResponse circuitBreakerEventsBefore = circuitBreakerEvents(ACTUATOR_CIRCUITBREAKEREVENTS + "/backendA");
        publishEvents(noOfEvents);
        CircuitBreakerEventsEndpointResponse circuitBreakerEventsAfter = circuitBreakerEvents(ACTUATOR_CIRCUITBREAKEREVENTS + "/backendA");
        assertThat(circuitBreakerEventsBefore.getCircuitBreakerEvents().size()).isLessThan(circuitBreakerEventsAfter.getCircuitBreakerEvents().size());
        Thread.sleep(1000);
        assertThat(noOfEventsFromStream).hasSize(noOfEvents);
    }

    @Test
    public void streamEventsbyNameAndType() throws IOException, InterruptedException {
        int noOfSuccessfulEvents =1;
        List<ServerSentEvent<String>> noOfEventsFromStream = getServerSentEvents(ACTUATOR_STREAM_CIRCUITBREAKER_EVENTS + "/backendA/SUCCESS");
        CircuitBreakerEventsEndpointResponse circuitBreakerEventsBefore = circuitBreakerEvents(ACTUATOR_CIRCUITBREAKEREVENTS + "/backendA");
        publishEventsWithSuccessAndError();
        CircuitBreakerEventsEndpointResponse circuitBreakerEventsAfter = circuitBreakerEvents(ACTUATOR_CIRCUITBREAKEREVENTS + "/backendA");
        assertThat(circuitBreakerEventsBefore.getCircuitBreakerEvents().size()).isLessThan(circuitBreakerEventsAfter.getCircuitBreakerEvents().size());
        Thread.sleep(1000);
        assertThat(noOfEventsFromStream).hasSize(noOfSuccessfulEvents);
    }

    private List<ServerSentEvent<String>> getServerSentEvents(String s) {
        Flux<ServerSentEvent<String>> circuitBreakerStreamEventsForAfter = circuitBreakerStreamEvents(s);
        List<ServerSentEvent<String>> events = new ArrayList<>();

        circuitBreakerStreamEventsForAfter.subscribe(
            content -> events.add(content),
            error -> System.out.println("Error receiving SSE: {}" + error),
            () -> System.out.println("Completed!!!"));
        return events;
    }

    private CircuitBreakerEventsEndpointResponse circuitBreakerEvents(String s) {
        return this.webTestClient.get().uri(s).exchange()
            .expectStatus().isOk()
            .expectBody(CircuitBreakerEventsEndpointResponse.class)
            .returnResult()
            .getResponseBody();
    }

    private Flux<ServerSentEvent<String>> circuitBreakerStreamEvents(String s) {
        Flux<ServerSentEvent<String>> eventStream = webStreamClient.get()
            .uri(s)
            .accept(MediaType.TEXT_EVENT_STREAM)
            .retrieve()
            .bodyToFlux(type)
<<<<<<< HEAD
            .filter(eventData -> !eventData.event().equals("ping"))
            .take(2);
=======
            .take(3);
>>>>>>> dd356cb1
        return eventStream;
    }

    private void publishEvents(int noOfEvents) throws IOException {
        int i =0;
        while( i < noOfEvents){
            dummyService.doSomething(false);
            // The invocation is recorded by the CircuitBreaker as a success.
            i++;
        }
    }

    private void publishEventsWithSuccessAndError() throws IOException {
        try {
            dummyService.doSomething(true);
        } catch (IOException ex) {
            // Do nothing. The IOException is recorded by the CircuitBreaker as part of the recordFailurePredicate as a failure.
        }
        // The invocation is recorded by the CircuitBreaker as a success.
        dummyService.doSomething(false);
    }
}<|MERGE_RESOLUTION|>--- conflicted
+++ resolved
@@ -129,12 +129,8 @@
             .accept(MediaType.TEXT_EVENT_STREAM)
             .retrieve()
             .bodyToFlux(type)
-<<<<<<< HEAD
             .filter(eventData -> !eventData.event().equals("ping"))
             .take(2);
-=======
-            .take(3);
->>>>>>> dd356cb1
         return eventStream;
     }
 
