--- conflicted
+++ resolved
@@ -15,21 +15,6 @@
  */
 package io.github.resilience4j.retry.autoconfigure;
 
-<<<<<<< HEAD
-import static org.junit.Assert.assertEquals;
-
-
-import org.junit.Test;
-import org.junit.runner.RunWith;
-import org.springframework.beans.factory.annotation.Autowired;
-import org.springframework.boot.context.properties.EnableConfigurationProperties;
-import org.springframework.context.annotation.Bean;
-import org.springframework.context.annotation.Configuration;
-import org.springframework.test.context.ContextConfiguration;
-import org.springframework.test.context.junit4.SpringJUnit4ClassRunner;
-
-=======
->>>>>>> e8f80339
 import io.github.resilience4j.TestUtils;
 import io.github.resilience4j.consumer.DefaultEventConsumerRegistry;
 import io.github.resilience4j.consumer.EventConsumerRegistry;
@@ -47,8 +32,6 @@
 import org.springframework.test.context.ContextConfiguration;
 import org.springframework.test.context.junit4.SpringJUnit4ClassRunner;
 
-import java.util.List;
-
 import static org.junit.Assert.assertEquals;
 
 @RunWith(SpringJUnit4ClassRunner.class)
@@ -60,61 +43,6 @@
 @EnableConfigurationProperties(RetryProperties.class)
 public class RetryConfigurationOnMissingBeanTest {
 
-<<<<<<< HEAD
-	@Autowired
-	private ConfigWithOverrides configWithOverrides;
-
-	@Autowired
-	private RetryRegistry retryRegistry;
-
-	@Autowired
-	private RetryAspect retryAspect;
-
-	@Autowired
-	private EventConsumerRegistry<RetryEvent> retryEventConsumerRegistry;
-
-	@Test
-	public void testAllBeansFromRetryHasOnMissingBean() throws NoSuchMethodException {
-		final Class<RetryConfiguration> originalClass = RetryConfiguration.class;
-		final Class<RetryConfigurationOnMissingBean> onMissingBeanClass = RetryConfigurationOnMissingBean.class;
-		TestUtils.assertAnnotations(originalClass, onMissingBeanClass);
-	}
-
-	@Test
-	public void testAllRetryConfigurationBeansOverridden() {
-		assertEquals(retryAspect, configWithOverrides.retryAspect);
-		assertEquals(retryEventConsumerRegistry, configWithOverrides.retryEventConsumerRegistry);
-		assertEquals(retryRegistry, configWithOverrides.retryRegistry);
-	}
-
-	@Configuration
-	public static class ConfigWithOverrides {
-
-		private RetryRegistry retryRegistry;
-
-		private RetryAspect retryAspect;
-
-		private EventConsumerRegistry<RetryEvent> retryEventConsumerRegistry;
-
-		@Bean
-		public RetryRegistry retryRegistry() {
-			this.retryRegistry = RetryRegistry.ofDefaults();
-			return retryRegistry;
-		}
-
-		@Bean
-		public RetryAspect retryAspect(RetryAspectHelper retryAspectHelper) {
-			this.retryAspect = new RetryAspect(retryAspectHelper, new RetryProperties());
-			return retryAspect;
-		}
-
-		@Bean
-		public EventConsumerRegistry<RetryEvent> retryEventConsumerRegistry() {
-			this.retryEventConsumerRegistry = new DefaultEventConsumerRegistry<>();
-			return retryEventConsumerRegistry;
-		}
-	}
-=======
     @Autowired
     private ConfigWithOverrides configWithOverrides;
 
@@ -157,11 +85,8 @@
         }
 
         @Bean
-        public RetryAspect retryAspect(RetryRegistry retryRegistry,
-            @Autowired(required = false) List<RetryAspectExt> retryAspectExts,
-            FallbackDecorators fallbackDecorators) {
-            this.retryAspect = new RetryAspect(new RetryProperties(), retryRegistry,
-                retryAspectExts, fallbackDecorators);
+        public RetryAspect retryAspect(RetryAspectHelper retryAspectHelper) {
+            this.retryAspect = new RetryAspect(retryAspectHelper, new RetryProperties());
             return retryAspect;
         }
 
@@ -171,5 +96,4 @@
             return retryEventConsumerRegistry;
         }
     }
->>>>>>> e8f80339
 }