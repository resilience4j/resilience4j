package io.github.resilience4j.service.test;

import io.github.resilience4j.circuitbreaker.CircuitBreakerConfig;
import io.github.resilience4j.common.circuitbreaker.configuration.CircuitBreakerConfigCustomizer;
<<<<<<< HEAD
import io.github.resilience4j.common.ratelimiter.configuration.RateLimiterConfigCustomizer;
import io.github.resilience4j.ratelimiter.RateLimiterConfig;
=======
import io.github.resilience4j.common.retry.configuration.RetryConfigCustomizer;
import io.github.resilience4j.retry.RetryConfig;
>>>>>>> 3592debf
import org.springframework.boot.SpringApplication;
import org.springframework.boot.autoconfigure.SpringBootApplication;
import org.springframework.cloud.openfeign.EnableFeignClients;
import org.springframework.context.annotation.Bean;

/**
 * @author bstorozhuk
 */
@SpringBootApplication
@EnableFeignClients
public class TestApplication {

    public static void main(String[] args) {
        SpringApplication.run(TestApplication.class, args);
    }

    @Bean
    public CircuitBreakerConfigCustomizer testCustomizer() {
        return new CircuitBreakerConfigCustomizer() {
            @Override
            public void customize(CircuitBreakerConfig.Builder builder) {
                builder.slidingWindowSize(100);
            }

            @Override
            public String name() {
                return "backendC";
            }
        };

    }

    @Bean
<<<<<<< HEAD
    public RateLimiterConfigCustomizer testRateLimiterCustomizer() {
        return new RateLimiterConfigCustomizer() {
            @Override
            public void customize(RateLimiterConfig.Builder builder) {
                builder.limitForPeriod(200);
=======
    public RetryConfigCustomizer testRetryCustomizer() {
        return new RetryConfigCustomizer() {
            @Override
            public void customize(RetryConfig.Builder builder) {
                builder.maxAttempts(4);
>>>>>>> 3592debf
            }

            @Override
            public String name() {
<<<<<<< HEAD
                return "backendCustomizer";
            }
        };

    }
=======
                return "retryBackendD";
            }
        };

    }

>>>>>>> 3592debf
}<|MERGE_RESOLUTION|>--- conflicted
+++ resolved
@@ -2,13 +2,10 @@
 
 import io.github.resilience4j.circuitbreaker.CircuitBreakerConfig;
 import io.github.resilience4j.common.circuitbreaker.configuration.CircuitBreakerConfigCustomizer;
-<<<<<<< HEAD
 import io.github.resilience4j.common.ratelimiter.configuration.RateLimiterConfigCustomizer;
 import io.github.resilience4j.ratelimiter.RateLimiterConfig;
-=======
 import io.github.resilience4j.common.retry.configuration.RetryConfigCustomizer;
 import io.github.resilience4j.retry.RetryConfig;
->>>>>>> 3592debf
 import org.springframework.boot.SpringApplication;
 import org.springframework.boot.autoconfigure.SpringBootApplication;
 import org.springframework.cloud.openfeign.EnableFeignClients;
@@ -42,35 +39,35 @@
     }
 
     @Bean
-<<<<<<< HEAD
     public RateLimiterConfigCustomizer testRateLimiterCustomizer() {
         return new RateLimiterConfigCustomizer() {
             @Override
             public void customize(RateLimiterConfig.Builder builder) {
                 builder.limitForPeriod(200);
-=======
+            }
+
+            @Override
+            public String name() {
+                return "backendCustomizer";
+            }
+        };
+
+    }
+
+    @Bean
     public RetryConfigCustomizer testRetryCustomizer() {
         return new RetryConfigCustomizer() {
             @Override
             public void customize(RetryConfig.Builder builder) {
                 builder.maxAttempts(4);
->>>>>>> 3592debf
             }
 
             @Override
             public String name() {
-<<<<<<< HEAD
-                return "backendCustomizer";
-            }
-        };
-
-    }
-=======
                 return "retryBackendD";
             }
         };
 
     }
 
->>>>>>> 3592debf
 }