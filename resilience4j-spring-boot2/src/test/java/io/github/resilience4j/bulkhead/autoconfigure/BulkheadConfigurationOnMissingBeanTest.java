--- conflicted
+++ resolved
@@ -15,10 +15,15 @@
  */
 package io.github.resilience4j.bulkhead.autoconfigure;
 
-<<<<<<< HEAD
-import static org.junit.Assert.assertEquals;
 
-
+import io.github.resilience4j.TestUtils;
+import io.github.resilience4j.bulkhead.BulkheadRegistry;
+import io.github.resilience4j.bulkhead.configure.BulkheadAspect;
+import io.github.resilience4j.bulkhead.configure.BulkheadAspectHelper;
+import io.github.resilience4j.bulkhead.configure.BulkheadConfiguration;
+import io.github.resilience4j.bulkhead.event.BulkheadEvent;
+import io.github.resilience4j.consumer.DefaultEventConsumerRegistry;
+import io.github.resilience4j.consumer.EventConsumerRegistry;
 import org.junit.Test;
 import org.junit.runner.RunWith;
 import org.springframework.beans.factory.annotation.Autowired;
@@ -28,32 +33,8 @@
 import org.springframework.test.context.ContextConfiguration;
 import org.springframework.test.context.junit4.SpringJUnit4ClassRunner;
 
-=======
->>>>>>> e8f80339
-import io.github.resilience4j.TestUtils;
-import io.github.resilience4j.bulkhead.BulkheadRegistry;
-import io.github.resilience4j.bulkhead.configure.BulkheadAspect;
-import io.github.resilience4j.bulkhead.configure.BulkheadAspectHelper;
-import io.github.resilience4j.bulkhead.configure.BulkheadConfiguration;
-import io.github.resilience4j.bulkhead.event.BulkheadEvent;
-import io.github.resilience4j.consumer.DefaultEventConsumerRegistry;
-import io.github.resilience4j.consumer.EventConsumerRegistry;
-<<<<<<< HEAD
-=======
-import io.github.resilience4j.fallback.FallbackDecorators;
-import org.junit.Test;
-import org.junit.runner.RunWith;
-import org.springframework.beans.factory.annotation.Autowired;
-import org.springframework.boot.context.properties.EnableConfigurationProperties;
-import org.springframework.context.annotation.Bean;
-import org.springframework.context.annotation.Configuration;
-import org.springframework.test.context.ContextConfiguration;
-import org.springframework.test.context.junit4.SpringJUnit4ClassRunner;
-
-import java.util.List;
 
 import static org.junit.Assert.assertEquals;
->>>>>>> e8f80339
 
 @RunWith(SpringJUnit4ClassRunner.class)
 @ContextConfiguration(classes = {
@@ -79,7 +60,8 @@
     @Test
     public void testAllBeansFromBulkHeadHasOnMissingBean() throws NoSuchMethodException {
         final Class<BulkheadConfiguration> originalClass = BulkheadConfiguration.class;
-        final Class<BulkheadConfigurationOnMissingBean> onMissingBeanClass = BulkheadConfigurationOnMissingBean.class;
+        final Class<BulkheadConfigurationOnMissingBean> onMissingBeanClass
+                = BulkheadConfigurationOnMissingBean.class;
         TestUtils.assertAnnotations(originalClass, onMissingBeanClass);
     }
 
@@ -87,12 +69,9 @@
     public void testAllBulkHeadConfigurationBeansOverridden() {
         assertEquals(bulkheadRegistry, configWithOverrides.bulkheadRegistry);
         assertEquals(bulkheadAspect, configWithOverrides.bulkheadAspect);
-<<<<<<< HEAD
-        assertEquals(bulkheadEventEventConsumerRegistry, configWithOverrides.bulkheadEventEventConsumerRegistry);
-=======
-        assertEquals(bulkheadEventEventConsumerRegistry,
-            configWithOverrides.bulkheadEventEventConsumerRegistry);
->>>>>>> e8f80339
+        assertEquals(
+                bulkheadEventEventConsumerRegistry,
+                configWithOverrides.bulkheadEventEventConsumerRegistry);
     }
 
     @Configuration
@@ -111,18 +90,8 @@
         }
 
         @Bean
-<<<<<<< HEAD
         public BulkheadAspect bulkheadAspect(BulkheadAspectHelper bulkheadAspectHelper) {
             bulkheadAspect = new BulkheadAspect(bulkheadAspectHelper, new BulkheadProperties());
-=======
-        public BulkheadAspect bulkheadAspect(BulkheadRegistry bulkheadRegistry,
-            ThreadPoolBulkheadRegistry threadPoolBulkheadRegistry,
-            @Autowired(required = false) List<BulkheadAspectExt> bulkheadAspectExts,
-            FallbackDecorators fallbackDecorators) {
-            bulkheadAspect = new BulkheadAspect(new BulkheadProperties(),
-                threadPoolBulkheadRegistry, bulkheadRegistry, bulkheadAspectExts,
-                fallbackDecorators);
->>>>>>> e8f80339
             return bulkheadAspect;
         }
 
