/*
 *
 *  Copyright 2016 Robert Winkler and Bohdan Storozhuk
 *
 *  Licensed under the Apache License, Version 2.0 (the "License");
 *  you may not use this file except in compliance with the License.
 *  You may obtain a copy of the License at
 *
 *         http://www.apache.org/licenses/LICENSE-2.0
 *
 *  Unless required by applicable law or agreed to in writing, software
 *  distributed under the License is distributed on an "AS IS" BASIS,
 *  WITHOUT WARRANTIES OR CONDITIONS OF ANY KIND, either express or implied.
 *  See the License for the specific language governing permissions and
 *  limitations under the License.
 *
 *
 */
package io.github.resilience4j.ratelimiter;

import java.io.Serializable;
import java.time.Duration;

<<<<<<< HEAD
public interface RateLimiterConfig {
=======
import static java.util.Objects.requireNonNull;

public class RateLimiterConfig implements Serializable {

    private static final long serialVersionUID = -1621614587284115957L;

    private static final String TIMEOUT_DURATION_MUST_NOT_BE_NULL = "TimeoutDuration must not be null";
    private static final String LIMIT_REFRESH_PERIOD_MUST_NOT_BE_NULL = "LimitRefreshPeriod must not be null";
    private static final Duration ACCEPTABLE_REFRESH_PERIOD = Duration.ofNanos(1L);
    private static final boolean DEFAULT_WRITABLE_STACK_TRACE_ENABLED = true;

    private final Duration timeoutDuration;
    private final Duration limitRefreshPeriod;
    private final int limitForPeriod;
    private final boolean writableStackTraceEnabled;

    private RateLimiterConfig(Duration timeoutDuration, Duration limitRefreshPeriod,
        int limitForPeriod, boolean writableStackTraceEnabled) {
        this.timeoutDuration = timeoutDuration;
        this.limitRefreshPeriod = limitRefreshPeriod;
        this.limitForPeriod = limitForPeriod;
        this.writableStackTraceEnabled = writableStackTraceEnabled;
    }
>>>>>>> d9654e1b

    /**
     * Returns a builder to create a custom RateLimiterConfig.
     *
     * @return a {@link RateLimiterConfig.Builder}
     */
    static Builder custom() {
        return new RateLimiterConfigBase.Builder();
    }

    /**
     * Returns a builder to create a custom RefillRateLimiterConfig.
     *
     * @return a {@link RateLimiterConfig.Builder}
     */
    static Builder customRefill() {
        return new RefillRateLimiterConfig.Builder();
    }

    /**
     * Returns a builder to create a custom RateLimiterConfig using specified config as prototype
     *
     * @param prototype A {@link RateLimiterConfig} prototype.
     * @return a {@link RateLimiterConfig.Builder}
     */
    static Builder from(RateLimiterConfig prototype) {
        return new RateLimiterConfigBase.Builder(prototype);
    }

    /**
     * Creates a default RateLimiter configuration.
     *
     * @return a default RateLimiter configuration.
     */
    static RateLimiterConfig ofDefaults() {
        return new RateLimiterConfigBase.Builder().build();
    }

    Duration getTimeoutDuration();

    Duration getLimitRefreshPeriod();

    int getLimitForPeriod();

    boolean isWritableStackTraceEnabled();

    <T extends RateLimiterConfig> T withTimeoutDuration(Duration timeoutDuration);

    <T extends RateLimiterConfig> T withLimitForPeriod(int limitForPeriod);

    interface Builder {

        /**
         * Builds a RateLimiterConfig
         *
         * @return the RateLimiterConfig
         */
        RateLimiterConfig build();

        /**
         * Enables writable stack traces. When set to false, {@link Exception#getStackTrace()}
         * returns a zero length array. This may be used to reduce log spam when the circuit breaker
         * is open as the cause of the exceptions is already known (the circuit breaker is
         * short-circuiting calls).
         *
         * @param writableStackTraceEnabled flag to control if stack trace is writable
         * @return the BulkheadConfig.Builder
         */
        Builder writableStackTraceEnabled(boolean writableStackTraceEnabled);

        /**
         * Configures the default wait for permission duration. Default value is 5 seconds.
         *
         * @param timeoutDuration the default wait for permission duration
         * @return the RateLimiterConfig.Builder
         */
        Builder timeoutDuration(final Duration timeoutDuration);

        /**
         * Configures the period of limit refresh. After each period rate limiter sets its
         * permissions count to {@link RateLimiterConfig#getLimitForPeriod()} ()} value. Default value is 500
         * nanoseconds.
         *
         * @param limitRefreshPeriod the period of limit refresh
         * @return the RateLimiterConfig.Builder
         */
        Builder limitRefreshPeriod(final Duration limitRefreshPeriod);


        /**
         * Configures the permissions limit for refresh period. Count of permissions available
         * during one rate limiter period specified by {@link RateLimiterConfig#getLimitRefreshPeriod()} ()}
         * value. Default value is 50.
         *
         * @param limitForPeriod the permissions limit for refresh period
         * @return the RateLimiterConfig.Builder
         */
        Builder limitForPeriod(final int limitForPeriod);

    }

}<|MERGE_RESOLUTION|>--- conflicted
+++ resolved
@@ -21,33 +21,9 @@
 import java.io.Serializable;
 import java.time.Duration;
 
-<<<<<<< HEAD
-public interface RateLimiterConfig {
-=======
 import static java.util.Objects.requireNonNull;
 
-public class RateLimiterConfig implements Serializable {
-
-    private static final long serialVersionUID = -1621614587284115957L;
-
-    private static final String TIMEOUT_DURATION_MUST_NOT_BE_NULL = "TimeoutDuration must not be null";
-    private static final String LIMIT_REFRESH_PERIOD_MUST_NOT_BE_NULL = "LimitRefreshPeriod must not be null";
-    private static final Duration ACCEPTABLE_REFRESH_PERIOD = Duration.ofNanos(1L);
-    private static final boolean DEFAULT_WRITABLE_STACK_TRACE_ENABLED = true;
-
-    private final Duration timeoutDuration;
-    private final Duration limitRefreshPeriod;
-    private final int limitForPeriod;
-    private final boolean writableStackTraceEnabled;
-
-    private RateLimiterConfig(Duration timeoutDuration, Duration limitRefreshPeriod,
-        int limitForPeriod, boolean writableStackTraceEnabled) {
-        this.timeoutDuration = timeoutDuration;
-        this.limitRefreshPeriod = limitRefreshPeriod;
-        this.limitForPeriod = limitForPeriod;
-        this.writableStackTraceEnabled = writableStackTraceEnabled;
-    }
->>>>>>> d9654e1b
+public interface RateLimiterConfig extends Serializable {
 
     /**
      * Returns a builder to create a custom RateLimiterConfig.
