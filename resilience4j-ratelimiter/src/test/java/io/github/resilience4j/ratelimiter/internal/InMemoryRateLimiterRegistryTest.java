/*
 *
 *  Copyright 2016 Robert Winkler and Bohdan Storozhuk
 *
 *  Licensed under the Apache License, Version 2.0 (the "License");
 *  you may not use this file except in compliance with the License.
 *  You may obtain a copy of the License at
 *
 *         http://www.apache.org/licenses/LICENSE-2.0
 *
 *  Unless required by applicable law or agreed to in writing, software
 *  distributed under the License is distributed on an "AS IS" BASIS,
 *  WITHOUT WARRANTIES OR CONDITIONS OF ANY KIND, either express or implied.
 *  See the License for the specific language governing permissions and
 *  limitations under the License.
 *
 *
 */
package io.github.resilience4j.ratelimiter.internal;

import io.github.resilience4j.core.registry.*;
import io.github.resilience4j.ratelimiter.RateLimiter;
import io.github.resilience4j.ratelimiter.RateLimiterConfig;
import io.github.resilience4j.ratelimiter.RateLimiterRegistry;
import io.github.resilience4j.ratelimiter.RefillRateLimiterConfig;
import org.assertj.core.api.AssertionsForClassTypes;
import org.junit.Before;
import org.junit.Rule;
import org.junit.Test;
import org.junit.rules.ExpectedException;

import java.time.Duration;
import java.util.ArrayList;
import java.util.HashMap;
import java.util.List;
import java.util.Map;
import java.util.function.Supplier;

import static org.assertj.core.api.Assertions.assertThat;
import static org.assertj.core.api.BDDAssertions.then;
import static org.mockito.Mockito.*;

public class InMemoryRateLimiterRegistryTest {

    private static final int LIMIT = 50;
    private static final Duration TIMEOUT = Duration.ofSeconds(5);
    private static final Duration REFRESH_PERIOD = Duration.ofNanos(500);
    private static final String CONFIG_MUST_NOT_BE_NULL = "Config must not be null";
    private static final String NAME_MUST_NOT_BE_NULL = "Name must not be null";

    @Rule
    public ExpectedException exception = ExpectedException.none();
    private RateLimiterConfig config;


    @Before
    public void init() {
        config = RateLimiterConfig.custom()
            .timeoutDuration(TIMEOUT)
            .limitRefreshPeriod(REFRESH_PERIOD)
            .limitForPeriod(LIMIT)
            .build();
    }

    private RefillRateLimiterConfig createRefillConfig() {
        return RefillRateLimiterConfig.custom()
            .timeoutDuration(TIMEOUT)
            .limitRefreshPeriod(REFRESH_PERIOD)
            .limitForPeriod(LIMIT)
            .build();
    }

    @Test
    public void rateLimiterPositive() throws Exception {
        RateLimiterRegistry registry = RateLimiterRegistry.of(config);
        RateLimiter firstRateLimiter = registry.rateLimiter("test");
        RateLimiter anotherLimit = registry.rateLimiter("test1");
        RateLimiter sameAsFirst = registry.rateLimiter("test");

        then(firstRateLimiter).isEqualTo(sameAsFirst);
        then(firstRateLimiter).isNotEqualTo(anotherLimit);
    }

    @Test
    public void refillRateLimiterPositive() throws Exception {
        RateLimiterRegistry registry = RateLimiterRegistry.of(createRefillConfig());
        RateLimiter firstRateLimiter = registry.rateLimiter("test");
        RateLimiter anotherLimit = registry.rateLimiter("test1");
        RateLimiter sameAsFirst = registry.rateLimiter("test");

        then(firstRateLimiter).isInstanceOf(RefillRateLimiter.class);
        then(firstRateLimiter).isEqualTo(sameAsFirst);
        then(firstRateLimiter).isNotEqualTo(anotherLimit);
    }

    @Test
    @SuppressWarnings("unchecked")
    public void rateLimiterPositiveWithSupplier() throws Exception {
        RateLimiterRegistry registry = InMemoryRateLimiterRegistry.create(config);
        Supplier<RateLimiterConfig> rateLimiterConfigSupplier = mock(Supplier.class);
        when(rateLimiterConfigSupplier.get())
            .thenReturn(config);

        RateLimiter firstRateLimiter = registry.rateLimiter("test", rateLimiterConfigSupplier);
        verify(rateLimiterConfigSupplier, times(1)).get();
        RateLimiter sameAsFirst = registry.rateLimiter("test", rateLimiterConfigSupplier);
        verify(rateLimiterConfigSupplier, times(1)).get();
        RateLimiter anotherLimit = registry.rateLimiter("test1", rateLimiterConfigSupplier);
        verify(rateLimiterConfigSupplier, times(2)).get();

        then(firstRateLimiter).isEqualTo(sameAsFirst);
        then(firstRateLimiter).isNotEqualTo(anotherLimit);
    }

    @Test
    @SuppressWarnings("unchecked")
    public void refillRateLimiterPositiveWithSupplier() throws Exception {
        RefillRateLimiterConfig refillConfig = createRefillConfig();
        RateLimiterRegistry registry = InMemoryRateLimiterRegistry.create(refillConfig);
        Supplier<RateLimiterConfig> rateLimiterConfigSupplier = mock(Supplier.class);
        when(rateLimiterConfigSupplier.get())
            .thenReturn(refillConfig);

        RateLimiter firstRateLimiter = registry.rateLimiter("test", rateLimiterConfigSupplier);
        verify(rateLimiterConfigSupplier, times(1)).get();
        RateLimiter sameAsFirst = registry.rateLimiter("test", rateLimiterConfigSupplier);
        verify(rateLimiterConfigSupplier, times(1)).get();
        RateLimiter anotherLimit = registry.rateLimiter("test1", rateLimiterConfigSupplier);
        verify(rateLimiterConfigSupplier, times(2)).get();

        then(firstRateLimiter).isEqualTo(sameAsFirst);
        then(firstRateLimiter).isNotEqualTo(anotherLimit);
    }

    @Test
    public void rateLimiterConfigIsNull() throws Exception {
        exception.expect(NullPointerException.class);
        exception.expectMessage(CONFIG_MUST_NOT_BE_NULL);
        InMemoryRateLimiterRegistry.create((RateLimiterConfig) null);
    }

    @Test
    public void refillRateLimiterConfigIsNull() throws Exception {
        exception.expect(NullPointerException.class);
        exception.expectMessage(CONFIG_MUST_NOT_BE_NULL);
        InMemoryRateLimiterRegistry.create((RefillRateLimiterConfig) null);
    }

    @Test
    public void rateLimiterNewWithNullName() throws Exception {
        exception.expect(NullPointerException.class);
        exception.expectMessage(NAME_MUST_NOT_BE_NULL);
        RateLimiterRegistry registry = InMemoryRateLimiterRegistry.create(config);
        registry.rateLimiter(null);
    }

    @Test
    public void refillRateLimiterNewWithNullName() throws Exception {
        exception.expect(NullPointerException.class);
        exception.expectMessage(NAME_MUST_NOT_BE_NULL);
        InMemoryRateLimiterRegistry<RefillRateLimiterConfig> registry = InMemoryRateLimiterRegistry.create(createRefillConfig());
        registry.rateLimiter(null);
    }

    @Test
    public void rateLimiterNewWithNullNonDefaultConfig() throws Exception {
        exception.expect(NullPointerException.class);
        exception.expectMessage(CONFIG_MUST_NOT_BE_NULL);
        RateLimiterRegistry registry = InMemoryRateLimiterRegistry.create(config);
        RateLimiterConfig rateLimiterConfig = null;
        registry.rateLimiter("name", rateLimiterConfig);
    }

    @Test
    public void refillRateLimiterNewWithNullNonDefaultConfig() throws Exception {
        exception.expect(NullPointerException.class);
        exception.expectMessage(CONFIG_MUST_NOT_BE_NULL);
        InMemoryRateLimiterRegistry<RefillRateLimiterConfig> registry = InMemoryRateLimiterRegistry.create(createRefillConfig());
        RateLimiterConfig rateLimiterConfig = null;
        registry.rateLimiter("name", rateLimiterConfig);
    }

    @Test
    public void rateLimiterNewWithNullNameAndNonDefaultConfig() throws Exception {
        exception.expect(NullPointerException.class);
        exception.expectMessage(NAME_MUST_NOT_BE_NULL);
        RateLimiterRegistry registry = InMemoryRateLimiterRegistry.create(config);
        registry.rateLimiter(null, config);
    }

    @Test
    public void refillRateLimiterNewWithNullNameAndNonDefaultConfig() throws Exception {
        exception.expect(NullPointerException.class);
        exception.expectMessage(NAME_MUST_NOT_BE_NULL);
        RateLimiterRegistry registry = InMemoryRateLimiterRegistry.create(createRefillConfig());
        registry.rateLimiter(null, config);
    }

    @Test
    public void rateLimiterNewWithNullNameAndConfigSupplier() throws Exception {
        exception.expect(NullPointerException.class);
        exception.expectMessage(NAME_MUST_NOT_BE_NULL);
        RateLimiterRegistry registry = InMemoryRateLimiterRegistry.create(config);
        registry.rateLimiter(null, () -> config);
    }

    @Test
    public void refillRateLimiterNewWithNullNameAndConfigSupplier() throws Exception {
        exception.expect(NullPointerException.class);
        exception.expectMessage(NAME_MUST_NOT_BE_NULL);
        RateLimiterRegistry registry = InMemoryRateLimiterRegistry.create(createRefillConfig());
        registry.rateLimiter(null, () -> config);
    }

    @Test
    public void rateLimiterNewWithNullConfigSupplier() throws Exception {
        exception.expect(NullPointerException.class);
        exception.expectMessage("Supplier must not be null");
        RateLimiterRegistry registry = InMemoryRateLimiterRegistry.create(config);
        Supplier<RateLimiterConfig> rateLimiterConfigSupplier = null;
        registry.rateLimiter("name", rateLimiterConfigSupplier);
    }

    @Test
    public void rateLimiterGetAllRateLimiters() {
        RateLimiterRegistry registry = InMemoryRateLimiterRegistry.create(config);
        registry.rateLimiter("foo");

        assertThat(registry.getAllRateLimiters().size()).isEqualTo(1);
        assertThat(registry.getAllRateLimiters().get(0).getName()).isEqualTo("foo");
    }

    @Test
    public void refillRateLimiterGetAllRateLimiters() {
        RateLimiterRegistry registry = InMemoryRateLimiterRegistry.create(createRefillConfig());
        registry.rateLimiter("foo");

        assertThat(registry.getAllRateLimiters().size()).isEqualTo(1);
        assertThat(registry.getAllRateLimiters().get(0)).isInstanceOf(RefillRateLimiter.class);
        assertThat(registry.getAllRateLimiters().get(0).getName()).isEqualTo("foo");
    }

    @Test
    public void shouldCreateRateLimiterRegistryWithRegistryStore() {
        RegistryEventConsumer<RateLimiter> registryEventConsumer = getNoOpsRegistryEventConsumer();
        List<RegistryEventConsumer<RateLimiter>> registryEventConsumers = new ArrayList<>();
        registryEventConsumers.add(registryEventConsumer);
        Map<String, RateLimiterConfig> configs = new HashMap<>();
        final RateLimiterConfig defaultConfig = RateLimiterConfig.ofDefaults();
        configs.put("default", defaultConfig);
        final InMemoryRateLimiterRegistry inMemoryRateLimiterRegistry =
<<<<<<< HEAD
            InMemoryRateLimiterRegistry.create(configs, registryEventConsumers,
                io.vavr.collection.HashMap.of("Tag1", "Tag1Value"), new InMemoryRegistryStore());
=======
            new InMemoryRateLimiterRegistry(configs, registryEventConsumers,
                io.vavr.collection.HashMap.of("Tag1", "Tag1Value"), new InMemoryRegistryStore<>());
>>>>>>> e95c4773

        AssertionsForClassTypes.assertThat(inMemoryRateLimiterRegistry).isNotNull();
        AssertionsForClassTypes.assertThat(inMemoryRateLimiterRegistry.getDefaultConfig()).isEqualTo(defaultConfig);
        AssertionsForClassTypes.assertThat(inMemoryRateLimiterRegistry.getConfiguration("testNotFound")).isEmpty();
        inMemoryRateLimiterRegistry.addConfiguration("testConfig", defaultConfig);
        AssertionsForClassTypes.assertThat(inMemoryRateLimiterRegistry.getConfiguration("testConfig")).isNotNull();
    }

    private RegistryEventConsumer<RateLimiter> getNoOpsRegistryEventConsumer() {
        return new RegistryEventConsumer<RateLimiter>() {
            @Override
            public void onEntryAddedEvent(EntryAddedEvent<RateLimiter> entryAddedEvent) {
            }
            @Override
            public void onEntryRemovedEvent(EntryRemovedEvent<RateLimiter> entryRemoveEvent) {
            }
            @Override
            public void onEntryReplacedEvent(EntryReplacedEvent<RateLimiter> entryReplacedEvent) {
            }
        };
    }

}<|MERGE_RESOLUTION|>--- conflicted
+++ resolved
@@ -249,13 +249,10 @@
         final RateLimiterConfig defaultConfig = RateLimiterConfig.ofDefaults();
         configs.put("default", defaultConfig);
         final InMemoryRateLimiterRegistry inMemoryRateLimiterRegistry =
-<<<<<<< HEAD
             InMemoryRateLimiterRegistry.create(configs, registryEventConsumers,
                 io.vavr.collection.HashMap.of("Tag1", "Tag1Value"), new InMemoryRegistryStore());
-=======
             new InMemoryRateLimiterRegistry(configs, registryEventConsumers,
                 io.vavr.collection.HashMap.of("Tag1", "Tag1Value"), new InMemoryRegistryStore<>());
->>>>>>> e95c4773
 
         AssertionsForClassTypes.assertThat(inMemoryRateLimiterRegistry).isNotNull();
         AssertionsForClassTypes.assertThat(inMemoryRateLimiterRegistry.getDefaultConfig()).isEqualTo(defaultConfig);
