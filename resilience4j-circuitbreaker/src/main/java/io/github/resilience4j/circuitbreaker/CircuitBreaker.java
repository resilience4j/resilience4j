--- conflicted
+++ resolved
@@ -1020,28 +1020,27 @@
     }
 
     /**
-<<<<<<< HEAD
      * This class decorates future to add CircuitBreaking functionality around invocation.
      * @param <T>
      */
-    final class CircuitBreakerFuture<T> implements Future<T>{
+    final class CircuitBreakerFuture<T> implements Future<T> {
         private CircuitBreaker circuitBreaker;
         private Future<T> future;
         private long start;
         private boolean isPermissionAcquired;
 
-        CircuitBreakerFuture(CircuitBreaker circuitBreaker, Future<T> future, long start, boolean isPermissionAcquired){
+        CircuitBreakerFuture(CircuitBreaker circuitBreaker, Future<T> future, long start, boolean isPermissionAcquired) {
             Objects.requireNonNull(future, "Non null Future is required to decorate");
             this.circuitBreaker = circuitBreaker;
-            this.future= future;
+            this.future = future;
             this.start = start;
-            this.isPermissionAcquired= isPermissionAcquired;
-        }
-
-        CircuitBreakerFuture(CircuitBreaker circuitBreaker, Future<T> future){
+            this.isPermissionAcquired = isPermissionAcquired;
+        }
+
+        CircuitBreakerFuture(CircuitBreaker circuitBreaker, Future<T> future) {
             Objects.requireNonNull(future, "Non null Future is required to decorate");
             this.circuitBreaker = circuitBreaker;
-            this.future= future;
+            this.future = future;
             this.start = System.nanoTime();
             this.isPermissionAcquired = false;
         }
@@ -1114,8 +1113,9 @@
                 }
             }
         }
-=======
-     * Creates a CircuitBreaker with a custom CircuitBreaker configuration.
+    }
+
+     /* Creates a CircuitBreaker with a custom CircuitBreaker configuration.
      *
      * The {@code tags} passed will be appended to the tags already configured for the registry. When tags (keys) of
      * the two collide the tags passed with this method will override the tags of the registry.
@@ -1128,6 +1128,5 @@
      */
     static CircuitBreaker of(String name, Supplier<CircuitBreakerConfig> circuitBreakerConfigSupplier, io.vavr.collection.Map<String, String> tags){
         return new CircuitBreakerStateMachine(name, circuitBreakerConfigSupplier, tags);
->>>>>>> d7f0df5a
     }
 }