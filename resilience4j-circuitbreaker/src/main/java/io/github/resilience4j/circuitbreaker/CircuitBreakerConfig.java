/*
 *
 *  Copyright 2016 Robert Winkler
 *
 *  Licensed under the Apache License, Version 2.0 (the "License");
 *  you may not use this file except in compliance with the License.
 *  You may obtain a copy of the License at
 *
 *         http://www.apache.org/licenses/LICENSE-2.0
 *
 *  Unless required by applicable law or agreed to in writing, software
 *  distributed under the License is distributed on an "AS IS" BASIS,
 *  WITHOUT WARRANTIES OR CONDITIONS OF ANY KIND, either express or implied.
 *  See the License for the specific language governing permissions and
 *  limitations under the License.
 *
 *
 */
package io.github.resilience4j.circuitbreaker;

import io.github.resilience4j.core.IntervalFunction;
import io.github.resilience4j.core.functions.Either;
import io.github.resilience4j.core.lang.Nullable;
import io.github.resilience4j.core.predicate.PredicateCreator;

import java.io.Serializable;
import java.time.Clock;
import java.time.Duration;
import java.time.Instant;
import java.util.Arrays;
import java.util.concurrent.TimeUnit;
import java.util.function.Function;
import java.util.function.Predicate;

/**
 * A {@link CircuitBreakerConfig} configures a {@link CircuitBreaker}
 */
public class CircuitBreakerConfig implements Serializable {

    private static final long serialVersionUID = -5429814941777001669L;

    public static final boolean DEFAULT_IGNORE_UNKNOWN_EXCEPTIONS_ENABLED = false;
    public static final int DEFAULT_FAILURE_RATE_THRESHOLD = 50; // Percentage
    public static final int DEFAULT_SLOW_CALL_RATE_THRESHOLD = 100; // Percentage
    public static final int DEFAULT_WAIT_DURATION_IN_OPEN_STATE = 60; // Seconds
    public static final int DEFAULT_PERMITTED_CALLS_IN_HALF_OPEN_STATE = 10;
    public static final int DEFAULT_MINIMUM_NUMBER_OF_CALLS = 100;
    public static final int DEFAULT_SLIDING_WINDOW_SIZE = 100;
    public static final int DEFAULT_SLOW_CALL_DURATION_THRESHOLD = 60; // Seconds
    public static final int DEFAULT_WAIT_DURATION_IN_HALF_OPEN_STATE = 0; // Seconds. It is an optional parameter
    public static final SlidingWindowType DEFAULT_SLIDING_WINDOW_TYPE = SlidingWindowType.COUNT_BASED;
    public static final boolean DEFAULT_WRITABLE_STACK_TRACE_ENABLED = true;
    private static final Predicate<Throwable> DEFAULT_RECORD_EXCEPTION_PREDICATE = throwable -> true;
    private static final Predicate<Throwable> DEFAULT_IGNORE_EXCEPTION_PREDICATE = throwable -> false;
    private static final Function<Clock, Long> DEFAULT_TIMESTAMP_FUNCTION = clock -> System.nanoTime();
    private static final TimeUnit DEFAULT_TIMESTAMP_UNIT = TimeUnit.NANOSECONDS;
    private static final Predicate<Object> DEFAULT_RECORD_RESULT_PREDICATE = (Object object) -> false;
    private static final Function<Either<Object, Throwable>, TransitionCheckResult> DEFAULT_TRANSITION_ON_RESULT
        = any -> TransitionCheckResult.noTransition();
    private static final Clock DEFAULT_CLOCK = Clock.systemUTC();
    // The default exception predicate counts all exceptions as failures.

    private transient Predicate<Throwable> recordExceptionPredicate = DEFAULT_RECORD_EXCEPTION_PREDICATE;
    // The default exception predicate ignores no exceptions.
    private transient Predicate<Throwable> ignoreExceptionPredicate = DEFAULT_IGNORE_EXCEPTION_PREDICATE;
    private transient Function<Clock, Long> currentTimestampFunction = DEFAULT_TIMESTAMP_FUNCTION;
    private TimeUnit timestampUnit = DEFAULT_TIMESTAMP_UNIT;

    private transient Predicate<Object> recordResultPredicate = DEFAULT_RECORD_RESULT_PREDICATE;

    @SuppressWarnings("unchecked")
    private Class<? extends Throwable>[] recordExceptions = new Class[0];
    @SuppressWarnings("unchecked")
    private Class<? extends Throwable>[] ignoreExceptions = new Class[0];

    private boolean ignoreUnknownExceptions = DEFAULT_IGNORE_UNKNOWN_EXCEPTIONS_ENABLED;
    private float failureRateThreshold = DEFAULT_FAILURE_RATE_THRESHOLD;
    private int permittedNumberOfCallsInHalfOpenState = DEFAULT_PERMITTED_CALLS_IN_HALF_OPEN_STATE;
    private int slidingWindowSize = DEFAULT_SLIDING_WINDOW_SIZE;
    private SlidingWindowType slidingWindowType = DEFAULT_SLIDING_WINDOW_TYPE;
    private int minimumNumberOfCalls = DEFAULT_MINIMUM_NUMBER_OF_CALLS;
    private boolean writableStackTraceEnabled = DEFAULT_WRITABLE_STACK_TRACE_ENABLED;
    private boolean automaticTransitionFromOpenToHalfOpenEnabled = false;
    private transient IntervalFunction waitIntervalFunctionInOpenState = IntervalFunction
        .of(Duration.ofSeconds(DEFAULT_WAIT_DURATION_IN_OPEN_STATE));
    private transient Function<Either<Object, Throwable>, TransitionCheckResult> transitionOnResult
        = DEFAULT_TRANSITION_ON_RESULT;
    private float slowCallRateThreshold = DEFAULT_SLOW_CALL_RATE_THRESHOLD;
    private Duration slowCallDurationThreshold = Duration
        .ofSeconds(DEFAULT_SLOW_CALL_DURATION_THRESHOLD);
    private Duration maxWaitDurationInHalfOpenState = Duration
        .ofSeconds(DEFAULT_WAIT_DURATION_IN_HALF_OPEN_STATE);
    private transient Clock clock = DEFAULT_CLOCK;

    private CircuitBreakerConfig() {
    }

    /**
     * Returns a builder to create a custom CircuitBreakerConfig.
     *
     * @return a {@link Builder}
     */
    public static Builder custom() {
        return new Builder();
    }

    /**
     * Returns a builder to create a custom CircuitBreakerConfig based on another
     * CircuitBreakerConfig.
     *
     * @return a {@link Builder}
     */
    public static Builder from(CircuitBreakerConfig baseConfig) {
        return new Builder(baseConfig);
    }

    /**
     * Creates a default CircuitBreaker configuration.
     *
     * @return a default CircuitBreaker configuration.
     */
    public static CircuitBreakerConfig ofDefaults() {
        return new Builder().build();
    }

    public float getFailureRateThreshold() {
        return failureRateThreshold;
    }

    /**
     * Returns an interval function which controls how long the CircuitBreaker should stay open,
     * before it switches to half open.
     *
     * @return the CircuitBreakerConfig.Builder
     */
    public IntervalFunction getWaitIntervalFunctionInOpenState() {
        return waitIntervalFunctionInOpenState;
    }

    public Function<Either<Object, Throwable>, TransitionCheckResult> getTransitionOnResult() {
        return transitionOnResult;
    }

    public int getSlidingWindowSize() {
        return slidingWindowSize;
    }

    public Predicate<Throwable> getRecordExceptionPredicate() {
        return recordExceptionPredicate;
    }

    public Predicate<Object> getRecordResultPredicate() {
        return recordResultPredicate;
    }

    public Predicate<Throwable> getIgnoreExceptionPredicate() {
        return ignoreExceptionPredicate;
    }

    public Function<Clock, Long> getCurrentTimestampFunction() { return currentTimestampFunction; }

    public TimeUnit getTimestampUnit() { return timestampUnit; }

    public boolean isAutomaticTransitionFromOpenToHalfOpenEnabled() {
        return automaticTransitionFromOpenToHalfOpenEnabled;
    }

    public int getMinimumNumberOfCalls() {
        return minimumNumberOfCalls;
    }

    public boolean isWritableStackTraceEnabled() {
        return writableStackTraceEnabled;
    }

    public boolean ignoreClassBindingExceptions() {
        return ignoreUnknownExceptions;
    }

    public int getPermittedNumberOfCallsInHalfOpenState() {
        return permittedNumberOfCallsInHalfOpenState;
    }

    public SlidingWindowType getSlidingWindowType() {
        return slidingWindowType;
    }

    public float getSlowCallRateThreshold() {
        return slowCallRateThreshold;
    }

    public Duration getSlowCallDurationThreshold() {
        return slowCallDurationThreshold;
    }

    public Duration getMaxWaitDurationInHalfOpenState() {
        return maxWaitDurationInHalfOpenState;
    }

    public Clock getClock() {
        return clock;
    }

    public enum SlidingWindowType {
        TIME_BASED, COUNT_BASED
    }

    @Override
    public String toString() {
        StringBuilder circuitBreakerConfig = new StringBuilder("CircuitBreakerConfig {");
        circuitBreakerConfig.append("recordExceptionPredicate=");
        circuitBreakerConfig.append(recordExceptionPredicate);
        circuitBreakerConfig.append(", ignoreExceptionPredicate=");
        circuitBreakerConfig.append(ignoreExceptionPredicate);
        circuitBreakerConfig.append(", recordExceptions=");
        circuitBreakerConfig.append(Arrays.toString(recordExceptions));
        circuitBreakerConfig.append(", ignoreExceptions=");
        circuitBreakerConfig.append(Arrays.toString(ignoreExceptions));
        circuitBreakerConfig.append(", failureRateThreshold=");
        circuitBreakerConfig.append(failureRateThreshold);
        circuitBreakerConfig.append(", permittedNumberOfCallsInHalfOpenState=");
        circuitBreakerConfig.append(permittedNumberOfCallsInHalfOpenState);
        circuitBreakerConfig.append(", slidingWindowSize=");
        circuitBreakerConfig.append(slidingWindowSize);
        circuitBreakerConfig.append(", slidingWindowType=");
        circuitBreakerConfig.append(slidingWindowType);
        circuitBreakerConfig.append(", minimumNumberOfCalls=");
        circuitBreakerConfig.append(minimumNumberOfCalls);
        circuitBreakerConfig.append(", writableStackTraceEnabled=");
        circuitBreakerConfig.append(writableStackTraceEnabled);
        circuitBreakerConfig.append(", automaticTransitionFromOpenToHalfOpenEnabled=");
        circuitBreakerConfig.append(automaticTransitionFromOpenToHalfOpenEnabled);
        circuitBreakerConfig.append(", waitIntervalFunctionInOpenState=");
        circuitBreakerConfig.append(waitIntervalFunctionInOpenState);
        circuitBreakerConfig.append(", slowCallRateThreshold=");
        circuitBreakerConfig.append(slowCallRateThreshold);
        circuitBreakerConfig.append(", slowCallDurationThreshold=");
        circuitBreakerConfig.append(slowCallDurationThreshold);
        circuitBreakerConfig.append("}");
        return circuitBreakerConfig.toString();
    }

    /**
     * Result of the {@link #getTransitionOnResult()} function with which one can tell the circuit
     * breaker to transition to a different state if the result of a call meet the desired criteria.
     */
    public static class TransitionCheckResult {

        private final boolean transitionToOpen;

        @Nullable
        private final Duration waitDuration;

        @Nullable
        private final Instant waitUntil;

        private TransitionCheckResult(boolean transitionToOpen, @Nullable Duration waitDuration,
                                      @Nullable Instant waitUntil) {
            this.transitionToOpen = transitionToOpen;
            this.waitDuration = waitDuration;
            this.waitUntil = waitUntil;
        }

        /** Return this result if you do not want any transition to happen. */
        public static TransitionCheckResult noTransition() {
            return new TransitionCheckResult(false, null, null);
        }

        /** This will make the circuit breaker call {@link CircuitBreaker#transitionToOpenState()}  */
        public static TransitionCheckResult transitionToOpen() {
            return new TransitionCheckResult(true, null, null);
        }

        /** This will make the circuit breaker call {@link CircuitBreaker#transitionToOpenStateFor(Duration)}  */
        public static TransitionCheckResult transitionToOpenAndWaitFor(Duration waitDuration) {
            return new TransitionCheckResult(true, waitDuration, null);
        }

        /** This will make the circuit breaker call {@link CircuitBreaker#transitionToOpenStateUntil(Instant)}  */
        public static TransitionCheckResult transitionToOpenAndWaitUntil(Instant waitUntil) {
            return new TransitionCheckResult(true, null, waitUntil);
        }

        public boolean isTransitionToOpen() {
            return transitionToOpen;
        }

        @Nullable
        public Duration getWaitDuration() {
            return waitDuration;
        }

        @Nullable
        public Instant getWaitUntil() {
            return waitUntil;
        }
    }

	public static class Builder {

        @Nullable
        private Predicate<Throwable> recordExceptionPredicate;
        @Nullable
        private Predicate<Throwable> ignoreExceptionPredicate;
        private Function<Clock, Long> currentTimestampFunction = DEFAULT_TIMESTAMP_FUNCTION;
        private TimeUnit timestampUnit = DEFAULT_TIMESTAMP_UNIT;

        @SuppressWarnings("unchecked")
        private Class<? extends Throwable>[] recordExceptions = new Class[0];
        @SuppressWarnings("unchecked")
        private Class<? extends Throwable>[] ignoreExceptions = new Class[0];
        private boolean ignoreUnknownExceptions = DEFAULT_IGNORE_UNKNOWN_EXCEPTIONS_ENABLED;

        private float failureRateThreshold = DEFAULT_FAILURE_RATE_THRESHOLD;
        private int minimumNumberOfCalls = DEFAULT_MINIMUM_NUMBER_OF_CALLS;
        private boolean writableStackTraceEnabled = DEFAULT_WRITABLE_STACK_TRACE_ENABLED;
        private int permittedNumberOfCallsInHalfOpenState = DEFAULT_PERMITTED_CALLS_IN_HALF_OPEN_STATE;
        private int slidingWindowSize = DEFAULT_SLIDING_WINDOW_SIZE;
        private Predicate<Object> recordResultPredicate = DEFAULT_RECORD_RESULT_PREDICATE;

        private IntervalFunction waitIntervalFunctionInOpenState = IntervalFunction
            .of(Duration.ofSeconds(DEFAULT_SLOW_CALL_DURATION_THRESHOLD));

        private Function<Either<Object, Throwable>, TransitionCheckResult> transitionOnResult
            = DEFAULT_TRANSITION_ON_RESULT;

        private boolean automaticTransitionFromOpenToHalfOpenEnabled = false;
        private SlidingWindowType slidingWindowType = DEFAULT_SLIDING_WINDOW_TYPE;
        private float slowCallRateThreshold = DEFAULT_SLOW_CALL_RATE_THRESHOLD;
        private Duration slowCallDurationThreshold = Duration
            .ofSeconds(DEFAULT_SLOW_CALL_DURATION_THRESHOLD);
        private Duration maxWaitDurationInHalfOpenState = Duration
            .ofSeconds(DEFAULT_WAIT_DURATION_IN_HALF_OPEN_STATE);
        private byte createWaitIntervalFunctionCounter = 0;
        private Clock clock = DEFAULT_CLOCK;


        public Builder(CircuitBreakerConfig baseConfig) {
            this.waitIntervalFunctionInOpenState = baseConfig.waitIntervalFunctionInOpenState;
            this.transitionOnResult = baseConfig.transitionOnResult;
            this.permittedNumberOfCallsInHalfOpenState = baseConfig.permittedNumberOfCallsInHalfOpenState;
            this.slidingWindowSize = baseConfig.slidingWindowSize;
            this.slidingWindowType = baseConfig.slidingWindowType;
            this.minimumNumberOfCalls = baseConfig.minimumNumberOfCalls;
            this.failureRateThreshold = baseConfig.failureRateThreshold;
            this.ignoreExceptions = baseConfig.ignoreExceptions;
            this.recordExceptions = baseConfig.recordExceptions;
            this.recordExceptionPredicate = baseConfig.recordExceptionPredicate;
            this.ignoreExceptionPredicate = baseConfig.ignoreExceptionPredicate;
            this.currentTimestampFunction = baseConfig.currentTimestampFunction;
            this.timestampUnit = baseConfig.timestampUnit;
            this.automaticTransitionFromOpenToHalfOpenEnabled = baseConfig.automaticTransitionFromOpenToHalfOpenEnabled;
            this.slowCallRateThreshold = baseConfig.slowCallRateThreshold;
            this.slowCallDurationThreshold = baseConfig.slowCallDurationThreshold;
            this.maxWaitDurationInHalfOpenState = baseConfig.maxWaitDurationInHalfOpenState;
            this.writableStackTraceEnabled = baseConfig.writableStackTraceEnabled;
            this.recordResultPredicate = baseConfig.recordResultPredicate;
<<<<<<< HEAD
            this.ignoreUnknownExceptions = baseConfig.ignoreUnknownExceptions;
=======
            this.clock = baseConfig.clock;
>>>>>>> 249f2aa2
        }

        public Builder() {

        }

        /**
         * Configures the failure rate threshold in percentage. If the failure rate is equal to or
         * greater than the threshold, the CircuitBreaker transitions to open and starts
         * short-circuiting calls.
         * <p>
         * The threshold must be greater than 0 and not greater than 100. Default value is 50
         * percentage.
         *
         * @param failureRateThreshold the failure rate threshold in percentage
         * @return the CircuitBreakerConfig.Builder
         * @throws IllegalArgumentException if {@code failureRateThreshold <= 0 ||
         *                                  failureRateThreshold > 100}
         */
        public Builder failureRateThreshold(float failureRateThreshold) {
            if (failureRateThreshold <= 0 || failureRateThreshold > 100) {
                throw new IllegalArgumentException(
                    "failureRateThreshold must be greater than 0 and lower than 100, but was " + failureRateThreshold);
            }
            this.failureRateThreshold = failureRateThreshold;
            return this;
        }

        /**
         * Configures a threshold in percentage. The CircuitBreaker considers a call as slow when
         * the call duration is greater than {@link #slowCallDurationThreshold(Duration)}. When the
         * percentage of slow calls is equal to or greater than the threshold, the CircuitBreaker
         * transitions to open and starts short-circuiting calls.
         *
         * <p>
         * The threshold must be greater than 0 and not greater than 100. Default value is 100
         * percentage which means that all recorded calls must be slower than {@link
         * #slowCallDurationThreshold(Duration)}.
         *
         * @param slowCallRateThreshold the slow calls threshold in percentage
         * @return the CircuitBreakerConfig.Builder
         * @throws IllegalArgumentException if {@code slowCallRateThreshold <= 0 ||
         *                                  slowCallRateThreshold > 100}
         */
        public Builder slowCallRateThreshold(float slowCallRateThreshold) {
            if (slowCallRateThreshold <= 0 || slowCallRateThreshold > 100) {
                throw new IllegalArgumentException(
                    "slowCallRateThreshold must be greater than 0 and not greater than 100, but was " + slowCallRateThreshold);
            }
            this.slowCallRateThreshold = slowCallRateThreshold;
            return this;
        }

        /**
         * Enables writable stack traces. When set to false, {@link Exception#getStackTrace()}
         * returns a zero length array. This may be used to reduce log spam when the circuit breaker
         * is open as the cause of the exceptions is already known (the circuit breaker is
         * short-circuiting calls).
         *
         * @param writableStackTraceEnabled the flag to enable writable stack traces.
         * @return the CircuitBreakerConfig.Builder
         */
        public Builder writableStackTraceEnabled(boolean writableStackTraceEnabled) {
            this.writableStackTraceEnabled = writableStackTraceEnabled;
            return this;
        }

        /**
         * Configures an interval function with a fixed wait duration which controls how long the
         * CircuitBreaker should stay open, before it switches to half open. Default value is 60
         * seconds.
         * <p>
         * Do not use with {@link #waitIntervalFunctionInOpenState(IntervalFunction)}!
         * Please, when using, make sure not to override the value set earlier from the
         * {@link #waitIntervalFunctionInOpenState(IntervalFunction)}
         *
         * @param waitDurationInOpenState the wait duration which specifies how long the
         *                                CircuitBreaker should stay open
         * @return the CircuitBreakerConfig.Builder
         * @throws IllegalArgumentException if {@code waitDurationInOpenState.toMillis() < 1}
         */
        public Builder waitDurationInOpenState(Duration waitDurationInOpenState) {
            long waitDurationInMillis = waitDurationInOpenState.toMillis();
            if (waitDurationInMillis < 1) {
                throw new IllegalArgumentException(
                    "waitDurationInOpenState must be at least 1[ms]");
            }
            this.waitIntervalFunctionInOpenState = IntervalFunction.of(waitDurationInMillis);
            createWaitIntervalFunctionCounter++;
            return this;
        }

        /**
         * Configures an interval function which controls how long the CircuitBreaker should stay
         * open, before it switches to half open. The default interval function returns a fixed wait
         * duration of 60 seconds.
         * <p>
         * A custom interval function is useful if you need an exponential backoff algorithm.
         * <p>
         * Do not use with {@link #waitDurationInOpenState(Duration)}!
         * Please, when using, make sure not to override the value set earlier from the
         * {@link #waitDurationInOpenState(Duration)}
         *
         * @param waitIntervalFunctionInOpenState Interval function that returns wait time as a
         *                                        function of attempts
         * @return the CircuitBreakerConfig.Builder
         */
        public Builder waitIntervalFunctionInOpenState(
            IntervalFunction waitIntervalFunctionInOpenState) {
            this.waitIntervalFunctionInOpenState = waitIntervalFunctionInOpenState;
            createWaitIntervalFunctionCounter++;
            return this;
        }

        /**
         * Configures a function which can decide if the circuit breaker should transition to a different
         * state base on the result of the protected function.
         *
         * @param transitionOnResult function which instructs the circuit breaker if it should transition
         *                           to a different state
         * @return the CircuitBreakerConfig.Builder
         */
        public Builder transitionOnResult(
            Function<Either<Object, Throwable>, TransitionCheckResult> transitionOnResult) {
            this.transitionOnResult = transitionOnResult;
            return this;
        }

        /**
         * Configures the duration threshold above which calls are considered as slow and increase
         * the slow calls percentage. Default value is 60 seconds.
         *
         * @param slowCallDurationThreshold the duration above which calls are considered as slow
         * @return the CircuitBreakerConfig.Builder
         * @throws IllegalArgumentException if {@code slowCallDurationThreshold.toNanos() < 1}
         */
        public Builder slowCallDurationThreshold(Duration slowCallDurationThreshold) {
            if (slowCallDurationThreshold.toNanos() < 1) {
                throw new IllegalArgumentException(
                    "slowCallDurationThreshold must be at least 1[ns]");
            }
            this.slowCallDurationThreshold = slowCallDurationThreshold;
            return this;
        }

        /**
         * Configures CircuitBreaker with a fixed wait duration which controls how long the
         * CircuitBreaker should stay in Half Open state, before it switches to open. This is an
         * optional parameter.
         *
         * By default CircuitBreaker will stay in Half Open state until
         * {@code minimumNumberOfCalls} is completed with either success or failure.
         *
         * @param maxWaitDurationInHalfOpenState the wait duration which specifies how long the
         *                                CircuitBreaker should stay in Half Open
         * @return the CircuitBreakerConfig.Builder
         * @throws IllegalArgumentException if {@code maxWaitDurationInHalfOpenState.toMillis() < 0}
         */
        public Builder maxWaitDurationInHalfOpenState(Duration maxWaitDurationInHalfOpenState) {
            if (maxWaitDurationInHalfOpenState.toMillis() < 0) {
                throw new IllegalArgumentException(
                    "maxWaitDurationInHalfOpenState must be greater than or equal to 0[ms]");
            }
            this.maxWaitDurationInHalfOpenState = maxWaitDurationInHalfOpenState;
            return this;
        }

        /**
         * Configures the number of permitted calls when the CircuitBreaker is half open.
         * <p>
         * The size must be greater than 0. Default size is 10.
         *
         * @param permittedNumberOfCallsInHalfOpenState the permitted number of calls when the
         *                                              CircuitBreaker is half open
         * @return the CircuitBreakerConfig.Builder
         * @throws IllegalArgumentException if {@code permittedNumberOfCallsInHalfOpenState < 1}
         */
        public Builder permittedNumberOfCallsInHalfOpenState(
            int permittedNumberOfCallsInHalfOpenState) {
            if (permittedNumberOfCallsInHalfOpenState < 1) {
                throw new IllegalArgumentException(
                    "permittedNumberOfCallsInHalfOpenState must be greater than 0");
            }
            this.permittedNumberOfCallsInHalfOpenState = permittedNumberOfCallsInHalfOpenState;
            return this;
        }

        /**
         * Configures the sliding window which is used to record the outcome of calls when the
         * CircuitBreaker is closed. {@code slidingWindowSize} configures the size of the sliding
         * window. Sliding window can either be count-based or time-based, specified by {@code
         * slidingWindowType}. {@code minimumNumberOfCalls} configures the minimum number of calls
         * which are required (per sliding window period) before the CircuitBreaker can calculate
         * the error rate. For example, if {@code minimumNumberOfCalls} is 10, then at least 10
         * calls must be recorded, before the failure rate can be calculated. If only 9 calls have
         * been recorded, the CircuitBreaker will not transition to open, even if all 9 calls have
         * failed.
         * <p>
         * If {@code slidingWindowSize} is 100 and {@code slidingWindowType} is COUNT_BASED, the
         * last 100 calls are recorded and aggregated. If {@code slidingWindowSize} is 10 and {@code
         * slidingWindowType} is TIME_BASED, the calls of the last 10 seconds are recorded and
         * aggregated.
         * <p>
         * The {@code slidingWindowSize} must be greater than 0. The {@code minimumNumberOfCalls}
         * must be greater than 0. If the {@code slidingWindowType} is COUNT_BASED, the {@code
         * minimumNumberOfCalls} may not be greater than {@code slidingWindowSize}. If a greater
         * value is provided, {@code minimumNumberOfCalls} will be equal to {@code
         * slidingWindowSize}. If the {@code slidingWindowType} is TIME_BASED, the {@code
         * minimumNumberOfCalls} may be any amount.
         * <p>
         * Default slidingWindowSize is 100, minimumNumberOfCalls is 100 and slidingWindowType is
         * COUNT_BASED.
         *
         * @param slidingWindowSize    the size of the sliding window when the CircuitBreaker is
         *                             closed.
         * @param minimumNumberOfCalls the minimum number of calls that must be recorded before the
         *                             failure rate can be calculated.
         * @param slidingWindowType    the type of the sliding window. Either COUNT_BASED or
         *                             TIME_BASED.
         * @return the CircuitBreakerConfig.Builder
         * @throws IllegalArgumentException if {@code slidingWindowSize < 1 || minimumNumberOfCalls
         *                                  < 1}
         */
        public Builder slidingWindow(int slidingWindowSize, int minimumNumberOfCalls,
            SlidingWindowType slidingWindowType) {
            if (slidingWindowSize < 1) {
                throw new IllegalArgumentException("slidingWindowSize must be greater than 0");
            }
            if (minimumNumberOfCalls < 1) {
                throw new IllegalArgumentException("minimumNumberOfCalls must be greater than 0");
            }
            if (slidingWindowType == SlidingWindowType.COUNT_BASED) {
                this.minimumNumberOfCalls = Math.min(minimumNumberOfCalls, slidingWindowSize);
            } else {
                this.minimumNumberOfCalls = minimumNumberOfCalls;
            }
            this.slidingWindowSize = slidingWindowSize;
            this.slidingWindowType = slidingWindowType;
            return this;
        }

        /**
         * Configures the size of the sliding window which is used to record the outcome of calls
         * when the CircuitBreaker is closed. {@code slidingWindowSize} configures the size of the
         * sliding window.
         * <p>
         * The {@code slidingWindowSize} must be greater than 0.
         * <p>
         * Default slidingWindowSize is 100.
         *
         * @param slidingWindowSize the size of the sliding window when the CircuitBreaker is
         *                          closed.
         * @return the CircuitBreakerConfig.Builder
         * @throws IllegalArgumentException if {@code slidingWindowSize < 1}
         * @see #slidingWindow(int, int, SlidingWindowType)
         */
        public Builder slidingWindowSize(int slidingWindowSize) {
            if (slidingWindowSize < 1) {
                throw new IllegalArgumentException("slidingWindowSize must be greater than 0");
            }
            this.slidingWindowSize = slidingWindowSize;
            return this;
        }

        /**
         * Configures the minimum number of calls which are required (per sliding window period)
         * before the CircuitBreaker can calculate the error rate. For example, if {@code
         * minimumNumberOfCalls} is 10, then at least 10 calls must be recorded, before the failure
         * rate can be calculated. If only 9 calls have been recorded, the CircuitBreaker will not
         * transition to open, even if all 9 calls have failed.
         * <p>
         * Default minimumNumberOfCalls is 100
         *
         * @param minimumNumberOfCalls the minimum number of calls that must be recorded before the
         *                             failure rate can be calculated.
         * @return the CircuitBreakerConfig.Builder
         * @throws IllegalArgumentException if {@code minimumNumberOfCalls < 1}
         * @see #slidingWindow(int, int, SlidingWindowType)
         */
        public Builder minimumNumberOfCalls(int minimumNumberOfCalls) {
            if (minimumNumberOfCalls < 1) {
                throw new IllegalArgumentException("minimumNumberOfCalls must be greater than 0");
            }
            this.minimumNumberOfCalls = minimumNumberOfCalls;
            return this;
        }

        /**
         * Configures the type of the sliding window which is used to record the outcome of calls
         * when the CircuitBreaker is closed. Sliding window can either be count-based or
         * time-based.
         * <p>
         * Default slidingWindowType is COUNT_BASED.
         *
         * @param slidingWindowType the type of the sliding window. Either COUNT_BASED or
         *                          TIME_BASED.
         * @return the CircuitBreakerConfig.Builder
         * @see #slidingWindow(int, int, SlidingWindowType)
         */
        public Builder slidingWindowType(SlidingWindowType slidingWindowType) {
            this.slidingWindowType = slidingWindowType;
            return this;
        }

        /**
         * Configures a Predicate which evaluates if an exception should be recorded as a failure
         * and thus increase the failure rate. The Predicate must return true if the exception
         * should count as a failure. The Predicate must return false, if the exception should count
         * as a success, unless the exception is explicitly ignored by {@link
         * #ignoreExceptions(Class[])} or {@link #ignoreException(Predicate)}.
         *
         * @param predicate the Predicate which evaluates if an exception should count as a failure
         * @return the CircuitBreakerConfig.Builder
         */
        public Builder recordException(Predicate<Throwable> predicate) {
            this.recordExceptionPredicate = predicate;
            return this;
        }
        /**
         * Configures a function that returns current timestamp for CircuitBreaker.
         * Default implementation uses System.nanoTime() to compute current timestamp.
         * Configure currentTimestampFunction to provide different implementation to compute current timestamp.
         * <p>
         *
         * @param currentTimestampFunction function that computes current timestamp.
         * @param timeUnit TimeUnit of timestamp returned by the function.
         * @return the CircuitBreakerConfig.Builder
         */
        public Builder currentTimestampFunction(Function<Clock, Long> currentTimestampFunction, TimeUnit timeUnit) {
            this.timestampUnit = timeUnit;
            this.currentTimestampFunction = currentTimestampFunction;
            return this;
        }

        /**
         * Configures a Predicate which evaluates if the result of the protected function call
         * should be recorded as a failure and thus increase the failure rate.
         * The Predicate must return true if the result should count as a failure.
         * The Predicate must return false, if the result should count
         * as a success.
         *
         * @param predicate the Predicate which evaluates if a result should count as a failure
         * @return the CircuitBreakerConfig.Builder
         */
        public Builder recordResult(Predicate<Object> predicate) {
            this.recordResultPredicate = predicate;
            return this;
        }

        /**
         * Configures a Predicate which evaluates if an exception should be ignored and neither
         * count as a failure nor success. The Predicate must return true if the exception should be
         * ignored. The Predicate must return false, if the exception should count as a failure.
         *
         * @param predicate the Predicate which evaluates if an exception should count as a failure
         * @return the CircuitBreakerConfig.Builder
         */
        public Builder ignoreException(Predicate<Throwable> predicate) {
            this.ignoreExceptionPredicate = predicate;
            return this;
        }

        /**
         * Configures whether unknown exceptions should be ignored by the circuit breaker.
         *
         * <p>
         *     If set to {@code true}, the circuit breaker will ignore unknown exceptions listed in the
         *     'ignoreExceptions' field during application startup, preventing the application from failing to start.
         * </p>
         *
         * <p>
         *     The default value is {@code false}, meaning unknown exceptions will trigger a {@code ClassNotFoundException}
         *     during startup.
         * </p>
         *
         * @param ignoreUnknownExceptions {@code true} to ignore unknown exceptions during startup.
         * @return CircuitBreakerConfig.Builder
         */
        public final Builder ignoreUnknownExceptions(@Nullable boolean ignoreUnknownExceptions) {
            this.ignoreUnknownExceptions = ignoreUnknownExceptions;
            return this;
        }

        /**
         * Configures a list of error classes that are recorded as a failure and thus increase the
         * failure rate. Any exception matching or inheriting from one of the list should count as a
         * failure, unless ignored via {@link #ignoreExceptions(Class[])} or {@link
         * #ignoreException(Predicate)}.
         *
         * @param errorClasses the error classes that are recorded
         * @return the CircuitBreakerConfig.Builder
         * @see #ignoreExceptions(Class[]) ). Ignoring an exception has priority over recording an
         * exception.
         * <p>
         * Example: recordExceptions(Throwable.class) and ignoreExceptions(RuntimeException.class)
         * would capture all Errors and checked Exceptions, and ignore RuntimeExceptions.
         * <p>
         * For a more sophisticated exception management use the
         * @see #recordException(Predicate) method
         */
        @SuppressWarnings("unchecked")
        @SafeVarargs
        public final Builder recordExceptions(
            @Nullable Class<? extends Throwable>... errorClasses) {
            this.recordExceptions = errorClasses != null ? errorClasses : new Class[0];
            return this;
        }

        /**
         * Configures a list of error classes that are ignored and thus neither count as a failure
         * nor success. Any exception matching or inheriting from one of the list will not count as
         * a failure nor success, even if marked via {@link #recordExceptions(Class[])} or {@link
         * #recordException(Predicate)}.
         *
         * @param errorClasses the error classes that are ignored
         * @return the CircuitBreakerConfig.Builder
         * @see #recordExceptions(Class[]) . Ignoring an exception has priority over recording an
         * exception.
         * <p>
         * Example: ignoreExceptions(Throwable.class) and recordExceptions(Exception.class) would
         * capture nothing.
         * <p>
         * Example: ignoreExceptions(Exception.class) and recordExceptions(Throwable.class) would
         * capture Errors.
         * <p>
         * For a more sophisticated exception management use the
         * @see #ignoreException(Predicate) method
         */
        @SuppressWarnings("unchecked")
        @SafeVarargs
        public final Builder ignoreExceptions(
            @Nullable Class<? extends Throwable>... errorClasses) {
            this.ignoreExceptions = errorClasses != null ? errorClasses : new Class[0];
            return this;
        }

        /**
         * Enables automatic transition from OPEN to HALF_OPEN state once the
         * waitDurationInOpenState has passed.
         *
         * @return the CircuitBreakerConfig.Builder
         */
        public Builder enableAutomaticTransitionFromOpenToHalfOpen() {
            this.automaticTransitionFromOpenToHalfOpenEnabled = true;
            return this;
        }

        /**
         * Enables automatic transition from OPEN to HALF_OPEN state once the
         * waitDurationInOpenState has passed.
         *
         * @param enableAutomaticTransitionFromOpenToHalfOpen the flag to enable the automatic
         *                                                    transitioning.
         * @return the CircuitBreakerConfig.Builder
         */
        public Builder automaticTransitionFromOpenToHalfOpenEnabled(
            boolean enableAutomaticTransitionFromOpenToHalfOpen) {
            this.automaticTransitionFromOpenToHalfOpenEnabled = enableAutomaticTransitionFromOpenToHalfOpen;
            return this;
        }

        /**
         * Configures a custom Clock instance to use for time measurements.
         * Default value is Clock.systemUTC().
         *
         * @param clock the Clock to use
         * @return the CircuitBreakerConfig.Builder
         */
        public Builder clock(Clock clock) {
            if (clock == null) {
                this.clock = DEFAULT_CLOCK;
            } else {
                this.clock = clock;
            }
            return this;
        }

        /**
         * Builds a CircuitBreakerConfig
         *
         * @return the CircuitBreakerConfig
         * @throws IllegalStateException when the parameter is invalid
         */
        public CircuitBreakerConfig build() {
            CircuitBreakerConfig config = new CircuitBreakerConfig();
            config.waitIntervalFunctionInOpenState = validateWaitIntervalFunctionInOpenState();
            config.transitionOnResult = transitionOnResult;
            config.slidingWindowType = slidingWindowType;
            config.slowCallDurationThreshold = slowCallDurationThreshold;
            config.maxWaitDurationInHalfOpenState = maxWaitDurationInHalfOpenState;
            config.slowCallRateThreshold = slowCallRateThreshold;
            config.failureRateThreshold = failureRateThreshold;
            config.slidingWindowSize = slidingWindowSize;
            config.minimumNumberOfCalls = minimumNumberOfCalls;
            config.permittedNumberOfCallsInHalfOpenState = permittedNumberOfCallsInHalfOpenState;
            config.recordExceptions = recordExceptions;
            config.ignoreExceptions = ignoreExceptions;
            config.automaticTransitionFromOpenToHalfOpenEnabled = automaticTransitionFromOpenToHalfOpenEnabled;
            config.writableStackTraceEnabled = writableStackTraceEnabled;
            config.recordExceptionPredicate = createRecordExceptionPredicate();
            config.ignoreExceptionPredicate = createIgnoreFailurePredicate();
            config.currentTimestampFunction = currentTimestampFunction;
            config.timestampUnit = timestampUnit;
            config.recordResultPredicate = recordResultPredicate;
<<<<<<< HEAD
            config.ignoreUnknownExceptions = ignoreUnknownExceptions;
=======
            config.clock = clock;
>>>>>>> 249f2aa2
            return config;
        }

        private Predicate<Throwable> createIgnoreFailurePredicate() {
            return PredicateCreator.createExceptionsPredicate(ignoreExceptionPredicate, ignoreExceptions)
                .orElse(DEFAULT_IGNORE_EXCEPTION_PREDICATE);
        }

        private Predicate<Throwable> createRecordExceptionPredicate() {
            return PredicateCreator.createExceptionsPredicate(recordExceptionPredicate, recordExceptions)
                .orElse(DEFAULT_RECORD_EXCEPTION_PREDICATE);
        }

        private IntervalFunction validateWaitIntervalFunctionInOpenState() {
            if (createWaitIntervalFunctionCounter > 1) {
                throw new IllegalStateException("The waitIntervalFunction was configured multiple times " +
                    "which could result in an undesired state. Please verify that waitIntervalFunctionInOpenState " +
                    "and waitDurationInOpenState are not used together.");
            }
            return waitIntervalFunctionInOpenState;
        }
    }
}<|MERGE_RESOLUTION|>--- conflicted
+++ resolved
@@ -355,11 +355,8 @@
             this.maxWaitDurationInHalfOpenState = baseConfig.maxWaitDurationInHalfOpenState;
             this.writableStackTraceEnabled = baseConfig.writableStackTraceEnabled;
             this.recordResultPredicate = baseConfig.recordResultPredicate;
-<<<<<<< HEAD
             this.ignoreUnknownExceptions = baseConfig.ignoreUnknownExceptions;
-=======
             this.clock = baseConfig.clock;
->>>>>>> 249f2aa2
         }
 
         public Builder() {
@@ -864,11 +861,8 @@
             config.currentTimestampFunction = currentTimestampFunction;
             config.timestampUnit = timestampUnit;
             config.recordResultPredicate = recordResultPredicate;
-<<<<<<< HEAD
             config.ignoreUnknownExceptions = ignoreUnknownExceptions;
-=======
             config.clock = clock;
->>>>>>> 249f2aa2
             return config;
         }
 
