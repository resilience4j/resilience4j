/*
 *
 *  Copyright 2016 Robert Winkler
 *
 *  Licensed under the Apache License, Version 2.0 (the "License");
 *  you may not use this file except in compliance with the License.
 *  You may obtain a copy of the License at
 *
 *         http://www.apache.org/licenses/LICENSE-2.0
 *
 *  Unless required by applicable law or agreed to in writing, software
 *  distributed under the License is distributed on an "AS IS" BASIS,
 *  WITHOUT WARRANTIES OR CONDITIONS OF ANY KIND, either express or implied.
 *  See the License for the specific language governing permissions and
 *  limitations under the License.
 *
 *
 */
package io.github.resilience4j.circuitbreaker.internal;

import io.github.resilience4j.circuitbreaker.CircuitBreaker;
import io.github.resilience4j.circuitbreaker.CircuitBreakerConfig;
import org.junit.Before;
import org.junit.Test;
import org.mockito.ArgumentCaptor;

import java.time.Duration;
import java.util.concurrent.ScheduledExecutorService;
import java.util.concurrent.TimeUnit;

import static io.github.resilience4j.circuitbreaker.CircuitBreaker.State.HALF_OPEN;
import static org.assertj.core.api.Assertions.assertThat;
import static org.mockito.Mockito.*;

public class CircuitBreakerAutoTransitionStateMachineTest {

    private CircuitBreaker circuitBreaker;
    private ScheduledExecutorService schedulerMock;

    @Before
    public void setUp() {
        CircuitBreakerConfig circuitBreakerConfig = CircuitBreakerConfig.custom()
                .failureRateThreshold(50)
                .ringBufferSizeInClosedState(5)
                .ringBufferSizeInHalfOpenState(3)
                .enableAutomaticTransitionFromOpenToHalfOpen()
                .waitDurationInOpenState(Duration.ofSeconds(2))
                .recordFailure(error -> !(error instanceof NumberFormatException))
                .build();

        SchedulerFactory schedulerFactoryMock = mock(SchedulerFactory.class);
        schedulerMock = mock(ScheduledExecutorService.class);
        when(schedulerFactoryMock.getScheduler()).thenReturn(schedulerMock);
        circuitBreaker = new CircuitBreakerStateMachine("testName", circuitBreakerConfig, schedulerFactoryMock);
    }

    @Test
<<<<<<< HEAD
    public void testAutoTransition() throws InterruptedException {
        // A ring buffer with size 5 is used in closed state
        // Initially the CircuitBreakers are closed
        this.assertAllGroupACircuitBreakers(CircuitBreaker::tryObtainPermission, true);
        this.assertAllGroupACircuitBreakers(CircuitBreaker::getState, CircuitBreaker.State.CLOSED);
        assertThatAllGroupAMetricsAreReset();

        // Call 1 is a failure
        circuitBreakersGroupA.forEach(cb -> cb.onError(0, new RuntimeException())); // Should create a CircuitBreakerOnErrorEvent (1)
        this.assertAllGroupACircuitBreakers(CircuitBreaker::tryObtainPermission, true);
        this.assertAllGroupACircuitBreakers(CircuitBreaker::getState, CircuitBreaker.State.CLOSED);
        this.assertAllGroupAMetricsEqualTo(-1f, null, 1, null, 1, 0L);

        // Call 2 is a failure
        circuitBreakersGroupA.forEach(cb -> cb.onError(0, new RuntimeException())); // Should create a CircuitBreakerOnErrorEvent (2)
        this.assertAllGroupACircuitBreakers(CircuitBreaker::tryObtainPermission, true);
        this.assertAllGroupACircuitBreakers(CircuitBreaker::getState, CircuitBreaker.State.CLOSED);
        this.assertAllGroupAMetricsEqualTo(-1f, null, 2, null, 2, 0L);

        // Call 3 is a failure
        circuitBreakersGroupA.forEach(cb -> cb.onError(0, new RuntimeException())); // Should create a CircuitBreakerOnErrorEvent (3)
        this.assertAllGroupACircuitBreakers(CircuitBreaker::tryObtainPermission, true);
        this.assertAllGroupACircuitBreakers(CircuitBreaker::getState, CircuitBreaker.State.CLOSED);
        this.assertAllGroupAMetricsEqualTo(-1f, null, 3, null, 3, 0L);

        // Call 4 is a success
        circuitBreakersGroupA.forEach(cb -> cb.onSuccess(0)); // Should create a CircuitBreakerOnSuccessEvent (4)
        this.assertAllGroupACircuitBreakers(CircuitBreaker::tryObtainPermission, true);
        this.assertAllGroupACircuitBreakers(CircuitBreaker::getState, CircuitBreaker.State.CLOSED);
        this.assertAllGroupAMetricsEqualTo(-1f, null, 4, null, 3, 0L);

        // Call 5 is a success
        circuitBreakersGroupA.forEach(cb -> cb.onSuccess(0)); // Should create a CircuitBreakerOnSuccessEvent (4)
        // The ring buffer is filled and the failure rate is above 50%
        this.assertAllGroupACircuitBreakers(CircuitBreaker::getState, CircuitBreaker.State.OPEN); // Should create a CircuitBreakerOnStateTransitionEvent (6)
        this.assertAllGroupACircuitBreakers((CircuitBreaker cb) -> cb.getMetrics().getNumberOfBufferedCalls(), 5);
        this.assertAllGroupACircuitBreakers((CircuitBreaker cb) -> cb.getMetrics().getNumberOfFailedCalls(), 3);
        this.assertAllGroupACircuitBreakers((CircuitBreaker cb) -> cb.getMetrics().getFailureRate(), 60.0f);
        this.assertAllGroupAMetricsEqualTo(60.0f, null, 5, null, 3, 0L);

        sleep(50);

        // Initially the CircuitBreakers are closed
        this.assertAllGroupBCircuitBreakers(CircuitBreaker::tryObtainPermission, true);
        this.assertAllGroupBCircuitBreakers(CircuitBreaker::getState, CircuitBreaker.State.CLOSED);
        assertThatAllGroupBMetricsAreReset();

        // Call 1 is a failure
        circuitBreakersGroupB.forEach(cb -> cb.onError(0, new RuntimeException())); // Should create a CircuitBreakerOnErrorEvent (1)
        this.assertAllGroupBCircuitBreakers(CircuitBreaker::tryObtainPermission, true);
        this.assertAllGroupBCircuitBreakers(CircuitBreaker::getState, CircuitBreaker.State.CLOSED);
        this.assertAllGroupBMetricsEqualTo(-1f, null, 1, null, 1, 0L);

        // Call 2 is a failure
        circuitBreakersGroupB.forEach(cb -> cb.onError(0, new RuntimeException())); // Should create a CircuitBreakerOnErrorEvent (2)
        this.assertAllGroupBCircuitBreakers(CircuitBreaker::tryObtainPermission, true);
        this.assertAllGroupBCircuitBreakers(CircuitBreaker::getState, CircuitBreaker.State.CLOSED);
        this.assertAllGroupBMetricsEqualTo(-1f, null, 2, null, 2, 0L);

        // Call 3 is a failure
        circuitBreakersGroupB.forEach(cb -> cb.onError(0, new RuntimeException())); // Should create a CircuitBreakerOnErrorEvent (3)
        this.assertAllGroupBCircuitBreakers(CircuitBreaker::tryObtainPermission, true);
        this.assertAllGroupBCircuitBreakers(CircuitBreaker::getState, CircuitBreaker.State.CLOSED);
        this.assertAllGroupBMetricsEqualTo(-1f, null, 3, null, 3, 0L);

        // Call 4 is a success
        circuitBreakersGroupB.forEach(cb -> cb.onSuccess(0)); // Should create a CircuitBreakerOnSuccessEvent (4)
        this.assertAllGroupBCircuitBreakers(CircuitBreaker::tryObtainPermission, true);
        this.assertAllGroupBCircuitBreakers(CircuitBreaker::getState, CircuitBreaker.State.CLOSED);
        this.assertAllGroupBMetricsEqualTo(-1f, null, 4, null, 3, 0L);
=======
    public void testAutoTransition() {
        // Initially the CircuitBreaker is open
        circuitBreaker.transitionToOpenState();
>>>>>>> 70554445

        ArgumentCaptor<Runnable> runnableArgumentCaptor = ArgumentCaptor.forClass(Runnable.class);
        ArgumentCaptor<Long> delayArgumentCaptor = ArgumentCaptor.forClass(Long.class);
        ArgumentCaptor<TimeUnit> unitArgumentCaptor = ArgumentCaptor.forClass(TimeUnit.class);

        // Check that schedule is invoked
        verify(schedulerMock).schedule(runnableArgumentCaptor.capture(), delayArgumentCaptor.capture(), unitArgumentCaptor.capture());

<<<<<<< HEAD
        // The CircuitBreakers in group A are still open, because the wait duration of 2 seconds is not elapsed
        this.assertAllGroupACircuitBreakers(CircuitBreaker::getState, CircuitBreaker.State.OPEN);
        this.assertAllGroupACircuitBreakers(CircuitBreaker::tryObtainPermission, false);  // Should create a CircuitBreakerOnCallNotPermittedEvent (7)
        this.assertAllGroupACircuitBreakers(CircuitBreaker::tryObtainPermission, false);  // Should create a CircuitBreakerOnCallNotPermittedEvent (8)
        // Two calls are tried, but not permitted, because the CircuitBreakers are open
        this.assertAllGroupACircuitBreakers((CircuitBreaker cb) -> cb.getMetrics().getNumberOfNotPermittedCalls(), 2L);

        // The CircuitBreakers in group B are still open, because the wait duration of 1 second is not elapsed
        this.assertAllGroupBCircuitBreakers(CircuitBreaker::getState, CircuitBreaker.State.OPEN);
        this.assertAllGroupBCircuitBreakers(CircuitBreaker::tryObtainPermission, false);  // Should create a CircuitBreakerOnCallNotPermittedEvent (7)
        this.assertAllGroupBCircuitBreakers(CircuitBreaker::tryObtainPermission, false);  // Should create a CircuitBreakerOnCallNotPermittedEvent (8)
        // Two calls are tried, but not permitted, because the CircuitBreakers are open
        this.assertAllGroupBCircuitBreakers((CircuitBreaker cb) -> cb.getMetrics().getNumberOfNotPermittedCalls(), 2L);

        sleep(650);

        // The CircuitBreakers in group A are still open, because the wait duration of 2 seconds is not elapsed
        this.assertAllGroupACircuitBreakers(CircuitBreaker::getState, CircuitBreaker.State.OPEN);
        this.assertAllGroupACircuitBreakers(CircuitBreaker::tryObtainPermission, false);  // Should create a CircuitBreakerOnCallNotPermittedEvent (9)
        this.assertAllGroupACircuitBreakers(CircuitBreaker::tryObtainPermission, false);  // Should create a CircuitBreakerOnCallNotPermittedEvent (10)
        // Two calls are tried, but not permitted, because the CircuitBreakers are open
        this.assertAllGroupACircuitBreakers((CircuitBreaker cb) -> cb.getMetrics().getNumberOfNotPermittedCalls(), 4L);

        // The CircuitBreakers in Group B switch to half open, because the wait duration of 1 second is elapsed
        this.assertAllGroupBCircuitBreakers(CircuitBreaker::getState, CircuitBreaker.State.HALF_OPEN);
        assertThat(stateTransitionFromOpenToHalfOpen.values().stream().filter(count -> count.equals(1)).count()).isEqualTo((long) TOTAL_NUMBER_CIRCUIT_BREAKERS / 2);
        // Metrics are reset
        this.assertAllGroupBCircuitBreakers((CircuitBreaker cb) -> cb.getMetrics().getNumberOfFailedCalls(), 0);
        this.assertAllGroupBMetricsEqualTo(-1f, null, 0, 3, 0, 0L);

        sleep(1000);

        // The CircuitBreakers switch to half open, because the wait duration of 2 second is elapsed
        this.assertAllGroupACircuitBreakers(CircuitBreaker::getState, CircuitBreaker.State.HALF_OPEN);
        assertThat(stateTransitionFromOpenToHalfOpen.values().stream().allMatch(count -> count.equals(1))).isEqualTo(true);
        // Metrics are reset
        this.assertAllGroupACircuitBreakers((CircuitBreaker cb) -> cb.getMetrics().getNumberOfFailedCalls(), 0);
        this.assertAllGroupAMetricsEqualTo(-1f, null, 0, 3, 0, 0L);
    }

    private void assertAllGroupACircuitBreakers(Function<CircuitBreaker, Object> circuitBreakerFunction, Object expected) {
        assertAllCircuitBreakers(circuitBreakersGroupA, circuitBreakerFunction, expected);
    }

    private void assertAllGroupBCircuitBreakers(Function<CircuitBreaker, Object> circuitBreakerFunction, Object expected) {
        assertAllCircuitBreakers(circuitBreakersGroupB, circuitBreakerFunction, expected);
    }

    private void assertAllCircuitBreakers(List<CircuitBreaker> circuitBreakers, Function<CircuitBreaker, Object> circuitBreakerFunction, Object expected) {
        circuitBreakers.forEach(circuitBreaker -> {
            Object result = circuitBreakerFunction.apply(circuitBreaker);
            assertThat(result).isEqualTo(expected);
        });
=======
        assertThat(delayArgumentCaptor.getValue()).isEqualTo(2000L);
        assertThat(unitArgumentCaptor.getValue()).isEqualTo(TimeUnit.MILLISECONDS);

        // Check that the runnable transitions to half_open
        runnableArgumentCaptor.getValue().run();

        assertThat(circuitBreaker.getState()).isEqualTo(HALF_OPEN);
>>>>>>> 70554445
    }
}<|MERGE_RESOLUTION|>--- conflicted
+++ resolved
@@ -55,82 +55,9 @@
     }
 
     @Test
-<<<<<<< HEAD
-    public void testAutoTransition() throws InterruptedException {
-        // A ring buffer with size 5 is used in closed state
-        // Initially the CircuitBreakers are closed
-        this.assertAllGroupACircuitBreakers(CircuitBreaker::tryObtainPermission, true);
-        this.assertAllGroupACircuitBreakers(CircuitBreaker::getState, CircuitBreaker.State.CLOSED);
-        assertThatAllGroupAMetricsAreReset();
-
-        // Call 1 is a failure
-        circuitBreakersGroupA.forEach(cb -> cb.onError(0, new RuntimeException())); // Should create a CircuitBreakerOnErrorEvent (1)
-        this.assertAllGroupACircuitBreakers(CircuitBreaker::tryObtainPermission, true);
-        this.assertAllGroupACircuitBreakers(CircuitBreaker::getState, CircuitBreaker.State.CLOSED);
-        this.assertAllGroupAMetricsEqualTo(-1f, null, 1, null, 1, 0L);
-
-        // Call 2 is a failure
-        circuitBreakersGroupA.forEach(cb -> cb.onError(0, new RuntimeException())); // Should create a CircuitBreakerOnErrorEvent (2)
-        this.assertAllGroupACircuitBreakers(CircuitBreaker::tryObtainPermission, true);
-        this.assertAllGroupACircuitBreakers(CircuitBreaker::getState, CircuitBreaker.State.CLOSED);
-        this.assertAllGroupAMetricsEqualTo(-1f, null, 2, null, 2, 0L);
-
-        // Call 3 is a failure
-        circuitBreakersGroupA.forEach(cb -> cb.onError(0, new RuntimeException())); // Should create a CircuitBreakerOnErrorEvent (3)
-        this.assertAllGroupACircuitBreakers(CircuitBreaker::tryObtainPermission, true);
-        this.assertAllGroupACircuitBreakers(CircuitBreaker::getState, CircuitBreaker.State.CLOSED);
-        this.assertAllGroupAMetricsEqualTo(-1f, null, 3, null, 3, 0L);
-
-        // Call 4 is a success
-        circuitBreakersGroupA.forEach(cb -> cb.onSuccess(0)); // Should create a CircuitBreakerOnSuccessEvent (4)
-        this.assertAllGroupACircuitBreakers(CircuitBreaker::tryObtainPermission, true);
-        this.assertAllGroupACircuitBreakers(CircuitBreaker::getState, CircuitBreaker.State.CLOSED);
-        this.assertAllGroupAMetricsEqualTo(-1f, null, 4, null, 3, 0L);
-
-        // Call 5 is a success
-        circuitBreakersGroupA.forEach(cb -> cb.onSuccess(0)); // Should create a CircuitBreakerOnSuccessEvent (4)
-        // The ring buffer is filled and the failure rate is above 50%
-        this.assertAllGroupACircuitBreakers(CircuitBreaker::getState, CircuitBreaker.State.OPEN); // Should create a CircuitBreakerOnStateTransitionEvent (6)
-        this.assertAllGroupACircuitBreakers((CircuitBreaker cb) -> cb.getMetrics().getNumberOfBufferedCalls(), 5);
-        this.assertAllGroupACircuitBreakers((CircuitBreaker cb) -> cb.getMetrics().getNumberOfFailedCalls(), 3);
-        this.assertAllGroupACircuitBreakers((CircuitBreaker cb) -> cb.getMetrics().getFailureRate(), 60.0f);
-        this.assertAllGroupAMetricsEqualTo(60.0f, null, 5, null, 3, 0L);
-
-        sleep(50);
-
-        // Initially the CircuitBreakers are closed
-        this.assertAllGroupBCircuitBreakers(CircuitBreaker::tryObtainPermission, true);
-        this.assertAllGroupBCircuitBreakers(CircuitBreaker::getState, CircuitBreaker.State.CLOSED);
-        assertThatAllGroupBMetricsAreReset();
-
-        // Call 1 is a failure
-        circuitBreakersGroupB.forEach(cb -> cb.onError(0, new RuntimeException())); // Should create a CircuitBreakerOnErrorEvent (1)
-        this.assertAllGroupBCircuitBreakers(CircuitBreaker::tryObtainPermission, true);
-        this.assertAllGroupBCircuitBreakers(CircuitBreaker::getState, CircuitBreaker.State.CLOSED);
-        this.assertAllGroupBMetricsEqualTo(-1f, null, 1, null, 1, 0L);
-
-        // Call 2 is a failure
-        circuitBreakersGroupB.forEach(cb -> cb.onError(0, new RuntimeException())); // Should create a CircuitBreakerOnErrorEvent (2)
-        this.assertAllGroupBCircuitBreakers(CircuitBreaker::tryObtainPermission, true);
-        this.assertAllGroupBCircuitBreakers(CircuitBreaker::getState, CircuitBreaker.State.CLOSED);
-        this.assertAllGroupBMetricsEqualTo(-1f, null, 2, null, 2, 0L);
-
-        // Call 3 is a failure
-        circuitBreakersGroupB.forEach(cb -> cb.onError(0, new RuntimeException())); // Should create a CircuitBreakerOnErrorEvent (3)
-        this.assertAllGroupBCircuitBreakers(CircuitBreaker::tryObtainPermission, true);
-        this.assertAllGroupBCircuitBreakers(CircuitBreaker::getState, CircuitBreaker.State.CLOSED);
-        this.assertAllGroupBMetricsEqualTo(-1f, null, 3, null, 3, 0L);
-
-        // Call 4 is a success
-        circuitBreakersGroupB.forEach(cb -> cb.onSuccess(0)); // Should create a CircuitBreakerOnSuccessEvent (4)
-        this.assertAllGroupBCircuitBreakers(CircuitBreaker::tryObtainPermission, true);
-        this.assertAllGroupBCircuitBreakers(CircuitBreaker::getState, CircuitBreaker.State.CLOSED);
-        this.assertAllGroupBMetricsEqualTo(-1f, null, 4, null, 3, 0L);
-=======
     public void testAutoTransition() {
         // Initially the CircuitBreaker is open
         circuitBreaker.transitionToOpenState();
->>>>>>> 70554445
 
         ArgumentCaptor<Runnable> runnableArgumentCaptor = ArgumentCaptor.forClass(Runnable.class);
         ArgumentCaptor<Long> delayArgumentCaptor = ArgumentCaptor.forClass(Long.class);
@@ -139,61 +66,6 @@
         // Check that schedule is invoked
         verify(schedulerMock).schedule(runnableArgumentCaptor.capture(), delayArgumentCaptor.capture(), unitArgumentCaptor.capture());
 
-<<<<<<< HEAD
-        // The CircuitBreakers in group A are still open, because the wait duration of 2 seconds is not elapsed
-        this.assertAllGroupACircuitBreakers(CircuitBreaker::getState, CircuitBreaker.State.OPEN);
-        this.assertAllGroupACircuitBreakers(CircuitBreaker::tryObtainPermission, false);  // Should create a CircuitBreakerOnCallNotPermittedEvent (7)
-        this.assertAllGroupACircuitBreakers(CircuitBreaker::tryObtainPermission, false);  // Should create a CircuitBreakerOnCallNotPermittedEvent (8)
-        // Two calls are tried, but not permitted, because the CircuitBreakers are open
-        this.assertAllGroupACircuitBreakers((CircuitBreaker cb) -> cb.getMetrics().getNumberOfNotPermittedCalls(), 2L);
-
-        // The CircuitBreakers in group B are still open, because the wait duration of 1 second is not elapsed
-        this.assertAllGroupBCircuitBreakers(CircuitBreaker::getState, CircuitBreaker.State.OPEN);
-        this.assertAllGroupBCircuitBreakers(CircuitBreaker::tryObtainPermission, false);  // Should create a CircuitBreakerOnCallNotPermittedEvent (7)
-        this.assertAllGroupBCircuitBreakers(CircuitBreaker::tryObtainPermission, false);  // Should create a CircuitBreakerOnCallNotPermittedEvent (8)
-        // Two calls are tried, but not permitted, because the CircuitBreakers are open
-        this.assertAllGroupBCircuitBreakers((CircuitBreaker cb) -> cb.getMetrics().getNumberOfNotPermittedCalls(), 2L);
-
-        sleep(650);
-
-        // The CircuitBreakers in group A are still open, because the wait duration of 2 seconds is not elapsed
-        this.assertAllGroupACircuitBreakers(CircuitBreaker::getState, CircuitBreaker.State.OPEN);
-        this.assertAllGroupACircuitBreakers(CircuitBreaker::tryObtainPermission, false);  // Should create a CircuitBreakerOnCallNotPermittedEvent (9)
-        this.assertAllGroupACircuitBreakers(CircuitBreaker::tryObtainPermission, false);  // Should create a CircuitBreakerOnCallNotPermittedEvent (10)
-        // Two calls are tried, but not permitted, because the CircuitBreakers are open
-        this.assertAllGroupACircuitBreakers((CircuitBreaker cb) -> cb.getMetrics().getNumberOfNotPermittedCalls(), 4L);
-
-        // The CircuitBreakers in Group B switch to half open, because the wait duration of 1 second is elapsed
-        this.assertAllGroupBCircuitBreakers(CircuitBreaker::getState, CircuitBreaker.State.HALF_OPEN);
-        assertThat(stateTransitionFromOpenToHalfOpen.values().stream().filter(count -> count.equals(1)).count()).isEqualTo((long) TOTAL_NUMBER_CIRCUIT_BREAKERS / 2);
-        // Metrics are reset
-        this.assertAllGroupBCircuitBreakers((CircuitBreaker cb) -> cb.getMetrics().getNumberOfFailedCalls(), 0);
-        this.assertAllGroupBMetricsEqualTo(-1f, null, 0, 3, 0, 0L);
-
-        sleep(1000);
-
-        // The CircuitBreakers switch to half open, because the wait duration of 2 second is elapsed
-        this.assertAllGroupACircuitBreakers(CircuitBreaker::getState, CircuitBreaker.State.HALF_OPEN);
-        assertThat(stateTransitionFromOpenToHalfOpen.values().stream().allMatch(count -> count.equals(1))).isEqualTo(true);
-        // Metrics are reset
-        this.assertAllGroupACircuitBreakers((CircuitBreaker cb) -> cb.getMetrics().getNumberOfFailedCalls(), 0);
-        this.assertAllGroupAMetricsEqualTo(-1f, null, 0, 3, 0, 0L);
-    }
-
-    private void assertAllGroupACircuitBreakers(Function<CircuitBreaker, Object> circuitBreakerFunction, Object expected) {
-        assertAllCircuitBreakers(circuitBreakersGroupA, circuitBreakerFunction, expected);
-    }
-
-    private void assertAllGroupBCircuitBreakers(Function<CircuitBreaker, Object> circuitBreakerFunction, Object expected) {
-        assertAllCircuitBreakers(circuitBreakersGroupB, circuitBreakerFunction, expected);
-    }
-
-    private void assertAllCircuitBreakers(List<CircuitBreaker> circuitBreakers, Function<CircuitBreaker, Object> circuitBreakerFunction, Object expected) {
-        circuitBreakers.forEach(circuitBreaker -> {
-            Object result = circuitBreakerFunction.apply(circuitBreaker);
-            assertThat(result).isEqualTo(expected);
-        });
-=======
         assertThat(delayArgumentCaptor.getValue()).isEqualTo(2000L);
         assertThat(unitArgumentCaptor.getValue()).isEqualTo(TimeUnit.MILLISECONDS);
 
@@ -201,6 +73,5 @@
         runnableArgumentCaptor.getValue().run();
 
         assertThat(circuitBreaker.getState()).isEqualTo(HALF_OPEN);
->>>>>>> 70554445
     }
 }