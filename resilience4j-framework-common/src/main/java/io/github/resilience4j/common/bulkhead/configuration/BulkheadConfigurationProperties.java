--- conflicted
+++ resolved
@@ -42,23 +42,15 @@
         return buildBulkheadConfig(BulkheadConfig.custom(), instanceProperties);
     }
 
-<<<<<<< HEAD
-    private BulkheadConfig buildConfigFromBaseConfig(InstanceProperties baseProperties, InstanceProperties instanceProperties) {
-=======
     private BulkheadConfig buildConfigFromBaseConfig(InstanceProperties baseProperties,
         InstanceProperties instanceProperties) {
->>>>>>> 74df952e
         ConfigUtils.mergePropertiesIfAny(baseProperties, instanceProperties);
         BulkheadConfig baseConfig = buildBulkheadConfig(BulkheadConfig.custom(), baseProperties);
         return buildBulkheadConfig(BulkheadConfig.from(baseConfig), instanceProperties);
     }
 
-<<<<<<< HEAD
-    private BulkheadConfig buildBulkheadConfig(BulkheadConfig.Builder builder, InstanceProperties instanceProperties) {
-=======
     private BulkheadConfig buildBulkheadConfig(BulkheadConfig.Builder builder,
         InstanceProperties instanceProperties) {
->>>>>>> 74df952e
         if (instanceProperties.getMaxConcurrentCalls() != null) {
             builder.maxConcurrentCalls(instanceProperties.getMaxConcurrentCalls());
         }
@@ -89,13 +81,8 @@
     }
 
     /**
-<<<<<<< HEAD
-     * Bulkhead config adapter for integration with Ratpack. {@link #maxWaitDuration} should
-     * almost always be set to 0, so the compute threads would not be blocked upon execution.
-=======
      * Bulkhead config adapter for integration with Ratpack. {@link #maxWaitDuration} should almost
      * always be set to 0, so the compute threads would not be blocked upon execution.
->>>>>>> 74df952e
      */
     public static class InstanceProperties {
 
@@ -106,7 +93,11 @@
         @Nullable
         private Integer eventConsumerBufferSize;
 
-<<<<<<< HEAD
+        public Integer getMaxConcurrentCalls() {
+            return maxConcurrentCalls;
+        }
+
+        public InstanceProperties setMaxConcurrentCalls(Integer maxConcurrentCalls) {
         /**
          * The Optional configured instance tags if any that can be used with the exported metrics
          */
@@ -124,10 +115,6 @@
          */
         public void setTags(Map<String, String> tags) {
             this.tags = tags;
-=======
-        public Integer getMaxConcurrentCalls() {
-            return maxConcurrentCalls;
->>>>>>> 74df952e
         }
 
         public InstanceProperties setMaxConcurrentCalls(Integer maxConcurrentCalls) {
@@ -141,13 +128,10 @@
             return this;
         }
 
-<<<<<<< HEAD
-=======
         public Duration getMaxWaitDuration() {
             return maxWaitDuration;
         }
 
->>>>>>> 74df952e
         public InstanceProperties setMaxWaitDuration(Duration maxWaitDuration) {
             Objects.requireNonNull(maxWaitDuration);
             if (maxWaitDuration.toMillis() < 0) {
@@ -159,26 +143,20 @@
             return this;
         }
 
-<<<<<<< HEAD
-=======
         @Nullable
         public String getBaseConfig() {
             return baseConfig;
         }
 
->>>>>>> 74df952e
         public InstanceProperties setBaseConfig(String baseConfig) {
             this.baseConfig = baseConfig;
             return this;
         }
-<<<<<<< HEAD
-=======
 
         @Nullable
         public Integer getEventConsumerBufferSize() {
             return eventConsumerBufferSize;
         }
->>>>>>> 74df952e
 
         public InstanceProperties setEventConsumerBufferSize(Integer eventConsumerBufferSize) {
             Objects.requireNonNull(eventConsumerBufferSize);
@@ -190,27 +168,6 @@
             this.eventConsumerBufferSize = eventConsumerBufferSize;
             return this;
         }
-<<<<<<< HEAD
-
-        public Integer getMaxConcurrentCalls() {
-            return maxConcurrentCalls;
-        }
-
-        public Duration getMaxWaitDuration() {
-            return maxWaitDuration;
-        }
-
-        @Nullable
-        public String getBaseConfig() {
-            return baseConfig;
-        }
-
-        @Nullable
-        public Integer getEventConsumerBufferSize() {
-            return eventConsumerBufferSize;
-        }
-=======
->>>>>>> 74df952e
 
     }
 
