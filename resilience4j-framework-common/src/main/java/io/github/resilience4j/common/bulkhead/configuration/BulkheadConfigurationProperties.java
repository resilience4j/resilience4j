--- conflicted
+++ resolved
@@ -69,14 +69,11 @@
         if (instanceProperties.getMaxWaitDuration() != null) {
             builder.maxWaitDuration(instanceProperties.getMaxWaitDuration());
         }
-<<<<<<< HEAD
         if (instanceProperties.isWritableStackTraceEnabled() != null) {
             builder.writableStackTraceEnabled(instanceProperties.isWritableStackTraceEnabled());
         }
-=======
         compositeBulkheadCustomizer.getCustomizer(instanceName)
             .ifPresent(bulkheadConfigCustomizer -> bulkheadConfigCustomizer.customize(builder));
->>>>>>> 507882a3
         return builder.build();
     }
 
