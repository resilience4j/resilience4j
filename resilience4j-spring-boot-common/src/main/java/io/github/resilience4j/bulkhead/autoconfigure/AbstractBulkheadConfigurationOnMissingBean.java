--- conflicted
+++ resolved
@@ -66,38 +66,15 @@
     }
 
     @Bean
-    @ConditionalOnMissingBean(name = "compositeBulkheadCustomizer")
-    @Qualifier("compositeBulkheadCustomizer")
-    public CompositeCustomizer<BulkheadConfigCustomizer> compositeBulkheadCustomizer(
-        @Autowired(required = false) List<BulkheadConfigCustomizer> customizers) {
-        return new CompositeCustomizer<>(customizers);
-    }
-
-    @Bean
-    @ConditionalOnMissingBean(name = "compositeThreadPoolBulkheadCustomizer")
-    @Qualifier("compositeThreadPoolBulkheadCustomizer")
-    public CompositeCustomizer<ThreadPoolBulkheadConfigCustomizer> compositeThreadPoolBulkheadCustomizer(
-        @Autowired(required = false) List<ThreadPoolBulkheadConfigCustomizer> customizers) {
-        return new CompositeCustomizer<>(customizers);
-    }
-
-    @Bean
     @ConditionalOnMissingBean
     public BulkheadRegistry bulkheadRegistry(
         BulkheadConfigurationProperties bulkheadConfigurationProperties,
         EventConsumerRegistry<BulkheadEvent> bulkheadEventConsumerRegistry,
         RegistryEventConsumer<Bulkhead> bulkheadRegistryEventConsumer,
-<<<<<<< HEAD
-        CompositeCustomizer<BulkheadConfigCustomizer> compositeBulkheadCustomizer) {
-        return bulkheadConfiguration
-            .bulkheadRegistry(bulkheadConfigurationProperties, bulkheadEventConsumerRegistry,
-                bulkheadRegistryEventConsumer,compositeBulkheadCustomizer);
-=======
         @Qualifier("compositeBulkheadCustomizer") CompositeCustomizer<BulkheadConfigCustomizer> compositeBulkheadCustomizer) {
         return bulkheadConfiguration
             .bulkheadRegistry(bulkheadConfigurationProperties, bulkheadEventConsumerRegistry,
                 bulkheadRegistryEventConsumer, compositeBulkheadCustomizer);
->>>>>>> bb720462
     }
 
     @Bean
@@ -151,12 +128,7 @@
         ThreadPoolBulkheadConfigurationProperties threadPoolBulkheadConfigurationProperties,
         EventConsumerRegistry<BulkheadEvent> bulkheadEventConsumerRegistry,
         RegistryEventConsumer<ThreadPoolBulkhead> threadPoolBulkheadRegistryEventConsumer,
-<<<<<<< HEAD
-        CompositeCustomizer<ThreadPoolBulkheadConfigCustomizer> compositeThreadPoolBulkheadCustomizer) {
-=======
         @Qualifier("compositeThreadPoolBulkheadCustomizer") CompositeCustomizer<ThreadPoolBulkheadConfigCustomizer> compositeThreadPoolBulkheadCustomizer) {
->>>>>>> bb720462
-
         return threadPoolBulkheadConfiguration.threadPoolBulkheadRegistry(
             threadPoolBulkheadConfigurationProperties, bulkheadEventConsumerRegistry,
             threadPoolBulkheadRegistryEventConsumer, compositeThreadPoolBulkheadCustomizer);
