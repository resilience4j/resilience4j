--- conflicted
+++ resolved
@@ -54,65 +54,44 @@
 
     @Bean
     @ConditionalOnMissingBean
-<<<<<<< HEAD
-    public BulkheadRegistry bulkheadRegistry(BulkheadConfigurationProperties bulkheadConfigurationProperties,
+    public BulkheadRegistry bulkheadRegistry(
+            BulkheadConfigurationProperties bulkheadConfigurationProperties,
             EventConsumerRegistry<BulkheadEvent> bulkheadEventConsumerRegistry,
             RegistryEventConsumer<Bulkhead> bulkheadRegistryEventConsumer) {
-        return bulkheadConfiguration.bulkheadRegistry(bulkheadConfigurationProperties, bulkheadEventConsumerRegistry, bulkheadRegistryEventConsumer);
-=======
-    public BulkheadRegistry bulkheadRegistry(
-        BulkheadConfigurationProperties bulkheadConfigurationProperties,
-        EventConsumerRegistry<BulkheadEvent> bulkheadEventConsumerRegistry,
-        RegistryEventConsumer<Bulkhead> bulkheadRegistryEventConsumer) {
-        return bulkheadConfiguration
-            .bulkheadRegistry(bulkheadConfigurationProperties, bulkheadEventConsumerRegistry,
+        return bulkheadConfiguration.bulkheadRegistry(
+                bulkheadConfigurationProperties,
+                bulkheadEventConsumerRegistry,
                 bulkheadRegistryEventConsumer);
->>>>>>> e8f80339
     }
 
     @Bean
     @Primary
-<<<<<<< HEAD
-    public RegistryEventConsumer<Bulkhead> bulkheadRegistryEventConsumer(Optional<List<RegistryEventConsumer<Bulkhead>>> optionalRegistryEventConsumers) {
-=======
     public RegistryEventConsumer<Bulkhead> bulkheadRegistryEventConsumer(
-        Optional<List<RegistryEventConsumer<Bulkhead>>> optionalRegistryEventConsumers) {
->>>>>>> e8f80339
+            Optional<List<RegistryEventConsumer<Bulkhead>>> optionalRegistryEventConsumers) {
         return bulkheadConfiguration.bulkheadRegistryEventConsumer(optionalRegistryEventConsumers);
     }
 
     @Bean
     @Conditional(value = {AspectJOnClasspathCondition.class})
     @ConditionalOnMissingBean
-<<<<<<< HEAD
-    public BulkheadAspectHelper bulkheadAspectHelper(ThreadPoolBulkheadRegistry threadPoolBulkheadRegistry,
-            BulkheadRegistry bulkheadRegistry, @Autowired(required = false) List<BulkheadAspectExt> bulkHeadAspectExtList,
+    public BulkheadAspectHelper bulkheadAspectHelper(
+            ThreadPoolBulkheadRegistry threadPoolBulkheadRegistry,
+            BulkheadRegistry bulkheadRegistry,
+            @Autowired(required = false) List<BulkheadAspectExt> bulkHeadAspectExtList,
             FallbackDecorators fallbackDecorators) {
-        return bulkheadConfiguration.bulkheadAspectHelper(threadPoolBulkheadRegistry, bulkheadRegistry, bulkHeadAspectExtList, fallbackDecorators);
+        return bulkheadConfiguration.bulkheadAspectHelper(
+                threadPoolBulkheadRegistry, bulkheadRegistry,
+                bulkHeadAspectExtList, fallbackDecorators);
     }
 
     @Bean
     @Conditional(value = {AspectJOnClasspathCondition.class})
     @ConditionalOnMissingBean
-    public BulkheadAspect bulkheadAspect(BulkheadAspectHelper bulkheadAspectHelper, BulkheadConfigurationProperties bulkheadConfigurationProperties) {
-        return bulkheadConfiguration.bulkheadAspect(bulkheadAspectHelper, bulkheadConfigurationProperties);
-    }
-
-    @Bean
-    @Conditional(value = {RxJava2OnClasspathCondition.class, AspectJOnClasspathCondition.class})
-    @ConditionalOnMissingBean
-    public RxJava2BulkheadAspectExt rxJava2BulkHeadAspectExt() {
-        return bulkheadConfiguration.rxJava2BulkHeadAspectExt();
-=======
     public BulkheadAspect bulkheadAspect(
-        BulkheadConfigurationProperties bulkheadConfigurationProperties,
-        ThreadPoolBulkheadRegistry threadPoolBulkheadRegistry,
-        BulkheadRegistry bulkheadRegistry,
-        @Autowired(required = false) List<BulkheadAspectExt> bulkHeadAspectExtList,
-        FallbackDecorators fallbackDecorators) {
-        return bulkheadConfiguration
-            .bulkheadAspect(bulkheadConfigurationProperties, threadPoolBulkheadRegistry,
-                bulkheadRegistry, bulkHeadAspectExtList, fallbackDecorators);
+            BulkheadAspectHelper bulkheadAspectHelper,
+            BulkheadConfigurationProperties bulkheadConfigurationProperties) {
+        return bulkheadConfiguration.bulkheadAspect(
+                bulkheadAspectHelper, bulkheadConfigurationProperties);
     }
 
     @Bean
@@ -127,48 +106,26 @@
     @ConditionalOnMissingBean
     public ReactorBulkheadAspectExt reactorBulkHeadAspectExt() {
         return bulkheadConfiguration.reactorBulkHeadAspectExt();
->>>>>>> e8f80339
-    }
-
-    @Bean
-    @Conditional(value = {ReactorOnClasspathCondition.class, AspectJOnClasspathCondition.class})
-    @ConditionalOnMissingBean
-    public ReactorBulkheadAspectExt reactorBulkHeadAspectExt() {
-        return bulkheadConfiguration.reactorBulkHeadAspectExt();
     }
 
     @Bean
     @ConditionalOnMissingBean
-<<<<<<< HEAD
-    public ThreadPoolBulkheadRegistry threadPoolBulkheadRegistry(ThreadPoolBulkheadConfigurationProperties threadPoolBulkheadConfigurationProperties,
+    public ThreadPoolBulkheadRegistry threadPoolBulkheadRegistry(
+            ThreadPoolBulkheadConfigurationProperties threadPoolBulkheadConfigurationProperties,
             EventConsumerRegistry<BulkheadEvent> bulkheadEventConsumerRegistry,
             RegistryEventConsumer<ThreadPoolBulkhead> threadPoolBulkheadRegistryEventConsumer) {
 
         return threadPoolBulkheadConfiguration.threadPoolBulkheadRegistry(
-                threadPoolBulkheadConfigurationProperties, bulkheadEventConsumerRegistry, threadPoolBulkheadRegistryEventConsumer);
-=======
-    public ThreadPoolBulkheadRegistry threadPoolBulkheadRegistry(
-        ThreadPoolBulkheadConfigurationProperties threadPoolBulkheadConfigurationProperties,
-        EventConsumerRegistry<BulkheadEvent> bulkheadEventConsumerRegistry,
-        RegistryEventConsumer<ThreadPoolBulkhead> threadPoolBulkheadRegistryEventConsumer) {
-
-        return threadPoolBulkheadConfiguration.threadPoolBulkheadRegistry(
-            threadPoolBulkheadConfigurationProperties, bulkheadEventConsumerRegistry,
-            threadPoolBulkheadRegistryEventConsumer);
->>>>>>> e8f80339
+                threadPoolBulkheadConfigurationProperties, bulkheadEventConsumerRegistry,
+                threadPoolBulkheadRegistryEventConsumer);
     }
 
     @Bean
     @Primary
-<<<<<<< HEAD
-    public RegistryEventConsumer<ThreadPoolBulkhead> threadPoolBulkheadRegistryEventConsumer(Optional<List<RegistryEventConsumer<ThreadPoolBulkhead>>> optionalRegistryEventConsumers) {
-        return threadPoolBulkheadConfiguration.threadPoolBulkheadRegistryEventConsumer(optionalRegistryEventConsumers);
-=======
     public RegistryEventConsumer<ThreadPoolBulkhead> threadPoolBulkheadRegistryEventConsumer(
-        Optional<List<RegistryEventConsumer<ThreadPoolBulkhead>>> optionalRegistryEventConsumers) {
-        return threadPoolBulkheadConfiguration
-            .threadPoolBulkheadRegistryEventConsumer(optionalRegistryEventConsumers);
->>>>>>> e8f80339
+            Optional<List<RegistryEventConsumer<ThreadPoolBulkhead>>> optionalRegistryEventConsumers) {
+        return threadPoolBulkheadConfiguration.threadPoolBulkheadRegistryEventConsumer(
+                optionalRegistryEventConsumers);
     }
 
 }