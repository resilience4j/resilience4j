--- conflicted
+++ resolved
@@ -31,7 +31,6 @@
 
 import java.util.List;
 import java.util.Optional;
-import java.util.concurrent.Executors;
 import java.util.concurrent.ScheduledExecutorService;
 import org.springframework.beans.factory.annotation.Autowired;
 
@@ -44,81 +43,64 @@
 
     protected final RetryConfiguration retryConfiguration;
 
-<<<<<<< HEAD
-	public AbstractRetryConfigurationOnMissingBean() {
-		this.retryConfiguration = new RetryConfiguration();
-	}
-        
-        @Bean
-	@ConditionalOnMissingBean
-	public ScheduledExecutorService retryExecutorService() {
-		return retryConfiguration.retryExecutorService();
-	}
-        
-        @Bean
-	@ConditionalOnMissingBean
-        public RetryAspectHelper retryAspectHelper(ScheduledExecutorService retryExecutorService, RetryRegistry retryRegistry, @Autowired(required = false) List<RetryAspectExt> retryAspectExtList, FallbackDecorators fallbackDecorators) {
-		return retryConfiguration.retryAspectHelper(retryExecutorService, retryRegistry, retryAspectExtList, fallbackDecorators);
-        }
-=======
     public AbstractRetryConfigurationOnMissingBean() {
         this.retryConfiguration = new RetryConfiguration();
     }
->>>>>>> e8f80339
+
+    @Bean
+    @ConditionalOnMissingBean
+    public ScheduledExecutorService retryExecutorService() {
+        return retryConfiguration.retryExecutorService();
+    }
+
+    @Bean
+    @ConditionalOnMissingBean
+    public RetryAspectHelper retryAspectHelper(
+            ScheduledExecutorService retryExecutorService,
+            RetryRegistry retryRegistry,
+            @Autowired(required = false) List<RetryAspectExt> retryAspectExtList,
+            FallbackDecorators fallbackDecorators) {
+        return retryConfiguration.retryAspectHelper(
+                retryExecutorService, retryRegistry, retryAspectExtList, fallbackDecorators);
+    }
 
     /**
-     * @param retryConfigurationProperties retryConfigurationProperties retry configuration spring
-     *                                     properties
-     * @param retryEventConsumerRegistry   the event retry registry
+     * @param retryConfigurationProperties retryConfigurationProperties retry
+     * configuration spring properties
+     * @param retryEventConsumerRegistry the event retry registry
      * @return the retry definition registry
      */
     @Bean
     @ConditionalOnMissingBean
-    public RetryRegistry retryRegistry(RetryConfigurationProperties retryConfigurationProperties,
-        EventConsumerRegistry<RetryEvent> retryEventConsumerRegistry,
-        RegistryEventConsumer<Retry> retryRegistryEventConsumer) {
+    public RetryRegistry retryRegistry(
+            RetryConfigurationProperties retryConfigurationProperties,
+            EventConsumerRegistry<RetryEvent> retryEventConsumerRegistry,
+            RegistryEventConsumer<Retry> retryRegistryEventConsumer) {
         return retryConfiguration
-            .retryRegistry(retryConfigurationProperties, retryEventConsumerRegistry,
-                retryRegistryEventConsumer);
+                .retryRegistry(retryConfigurationProperties, retryEventConsumerRegistry,
+                        retryRegistryEventConsumer);
     }
 
     @Bean
     @Primary
     public RegistryEventConsumer<Retry> retryRegistryEventConsumer(
-        Optional<List<RegistryEventConsumer<Retry>>> optionalRegistryEventConsumers) {
+            Optional<List<RegistryEventConsumer<Retry>>> optionalRegistryEventConsumers) {
         return retryConfiguration.retryRegistryEventConsumer(optionalRegistryEventConsumers);
     }
 
-<<<<<<< HEAD
-	/**
-	 * @param retryAspectHelper            retry aspect helper
-	 * @param retryConfigurationProperties retry configuration spring properties
-	 * @return the spring retry AOP aspect
-	 */
-	@Bean
-	@Conditional(value = {AspectJOnClasspathCondition.class})
-	@ConditionalOnMissingBean
-	public RetryAspect retryAspect(RetryAspectHelper retryAspectHelper, RetryConfigurationProperties retryConfigurationProperties) {
-		return retryConfiguration.retryAspect(retryAspectHelper, retryConfigurationProperties);
-	}
-=======
     /**
+     * @param retryAspectHelper retry aspect helper
      * @param retryConfigurationProperties retry configuration spring properties
-     * @param retryRegistry                retry in memory registry
      * @return the spring retry AOP aspect
      */
     @Bean
     @Conditional(value = {AspectJOnClasspathCondition.class})
     @ConditionalOnMissingBean
-    public RetryAspect retryAspect(RetryConfigurationProperties retryConfigurationProperties,
-        RetryRegistry retryRegistry,
-        @Autowired(required = false) List<RetryAspectExt> retryAspectExtList,
-        FallbackDecorators fallbackDecorators) {
-        return retryConfiguration
-            .retryAspect(retryConfigurationProperties, retryRegistry, retryAspectExtList,
-                fallbackDecorators);
+    public RetryAspect retryAspect(
+            RetryAspectHelper retryAspectHelper,
+            RetryConfigurationProperties retryConfigurationProperties) {
+        return retryConfiguration.retryAspect(retryAspectHelper, retryConfigurationProperties);
     }
->>>>>>> e8f80339
 
     @Bean
     @Conditional(value = {RxJava2OnClasspathCondition.class, AspectJOnClasspathCondition.class})
