/*
 * Copyright 2017 Robert Winkler
 *
 * Licensed under the Apache License, Version 2.0 (the "License");
 * you may not use this file except in compliance with the License.
 * You may obtain a copy of the License at
 *
 *        http://www.apache.org/licenses/LICENSE-2.0
 *
 * Unless required by applicable law or agreed to in writing, software
 * distributed under the License is distributed on an "AS IS" BASIS,
 * WITHOUT WARRANTIES OR CONDITIONS OF ANY KIND, either express or implied.
 * See the License for the specific language governing permissions and
 * limitations under the License.
 */
package io.github.resilience4j.circuitbreaker.monitoring.health;


import io.github.resilience4j.circuitbreaker.CircuitBreaker;
import io.github.resilience4j.circuitbreaker.CircuitBreakerConfig;
import io.github.resilience4j.circuitbreaker.CircuitBreakerRegistry;
import io.github.resilience4j.circuitbreaker.configure.CircuitBreakerConfigurationProperties;
import org.springframework.boot.actuate.health.Health;
import org.springframework.boot.actuate.health.HealthAggregator;
import org.springframework.boot.actuate.health.HealthIndicator;

import java.util.Map;
import java.util.stream.Collectors;

import static io.github.resilience4j.circuitbreaker.configure.CircuitBreakerConfigurationProperties.InstanceProperties;

/**
 * A Spring Boot health indicators which adds the state of a CircuitBreaker and it's metrics to the
 * health endpoints
 */
public class CircuitBreakersHealthIndicator implements HealthIndicator {

    private static final String FAILURE_RATE = "failureRate";
    private static final String SLOW_CALL_RATE = "slowCallRate";
    private static final String FAILURE_RATE_THRESHOLD = "failureRateThreshold";
    private static final String SLOW_CALL_RATE_THRESHOLD = "slowCallRateThreshold";
    private static final String BUFFERED_CALLS = "bufferedCalls";
    private static final String FAILED_CALLS = "failedCalls";
    private static final String SLOW_CALLS = "slowCalls";
    private static final String SLOW_FAILED_CALLS = "slowFailedCalls";
    private static final String NOT_PERMITTED = "notPermittedCalls";
    private static final String STATE = "state";

    private final CircuitBreakerRegistry circuitBreakerRegistry;
    private final CircuitBreakerConfigurationProperties circuitBreakerProperties;
    private final HealthAggregator healthAggregator;

    public CircuitBreakersHealthIndicator(CircuitBreakerRegistry circuitBreakerRegistry,
        CircuitBreakerConfigurationProperties circuitBreakerProperties,
        HealthAggregator healthAggregator) {
        this.circuitBreakerRegistry = circuitBreakerRegistry;
        this.circuitBreakerProperties = circuitBreakerProperties;
        this.healthAggregator = healthAggregator;
    }

<<<<<<< HEAD
    @Override
    public Health health() {
        Map<String, Health> healths = circuitBreakerRegistry.getAllCircuitBreakers().toJavaStream()
                .filter(this::isRegisterHealthIndicator)
                .collect(Collectors.toMap(CircuitBreaker::getName, this::mapBackendMonitorState));

        return healthAggregator.aggregate(healths);
    }

    private boolean isRegisterHealthIndicator(CircuitBreaker circuitBreaker) {
        return circuitBreakerProperties.findCircuitBreakerProperties(circuitBreaker.getName())
                .map(InstanceProperties::getRegisterHealthIndicator)
                .orElse(false);
    }

    private boolean allowHealthIndicatorToFail(CircuitBreaker circuitBreaker) {
        return circuitBreakerProperties.findCircuitBreakerProperties(circuitBreaker.getName())
                .map(InstanceProperties::getAllowHealthIndicatorToFail)
                .orElse(false);
    }

    private Health mapBackendMonitorState(CircuitBreaker circuitBreaker) {
=======
    private static Health mapBackendMonitorState(CircuitBreaker circuitBreaker) {
>>>>>>> 2ea2540b
        switch (circuitBreaker.getState()) {
            case CLOSED:
                return addDetails(Health.up(), circuitBreaker).build();
            case OPEN:
                boolean allowHealthIndicatorToFail = allowHealthIndicatorToFail(circuitBreaker);

                return addDetails(allowHealthIndicatorToFail ? Health.down() : Health.status("CIRCUIT_OPEN"), circuitBreaker).build();
            case HALF_OPEN:
<<<<<<< HEAD
                return addDetails(Health.status("CIRCUIT_HALF_OPEN"),circuitBreaker).build();
=======
                return addDetails(Health.unknown(), circuitBreaker).build();
>>>>>>> 2ea2540b
            default:
                return addDetails(Health.unknown(), circuitBreaker).build();
        }
    }

    private static Health.Builder addDetails(Health.Builder builder,
        CircuitBreaker circuitBreaker) {
        CircuitBreaker.Metrics metrics = circuitBreaker.getMetrics();
        CircuitBreakerConfig config = circuitBreaker.getCircuitBreakerConfig();
        builder.withDetail(FAILURE_RATE, metrics.getFailureRate() + "%")
            .withDetail(FAILURE_RATE_THRESHOLD, config.getFailureRateThreshold() + "%")
            .withDetail(SLOW_CALL_RATE, metrics.getSlowCallRate() + "%")
            .withDetail(SLOW_CALL_RATE_THRESHOLD, config.getSlowCallRateThreshold() + "%")
            .withDetail(BUFFERED_CALLS, metrics.getNumberOfBufferedCalls())
            .withDetail(SLOW_CALLS, metrics.getNumberOfSlowCalls())
            .withDetail(SLOW_FAILED_CALLS, metrics.getNumberOfSlowFailedCalls())
            .withDetail(FAILED_CALLS, metrics.getNumberOfFailedCalls())
            .withDetail(NOT_PERMITTED, metrics.getNumberOfNotPermittedCalls())
            .withDetail(STATE, circuitBreaker.getState());
        return builder;
    }

    @Override
    public Health health() {
        Map<String, Health> healths = circuitBreakerRegistry.getAllCircuitBreakers().toJavaStream()
            .filter(this::isRegisterHealthIndicator)
            .collect(Collectors.toMap(CircuitBreaker::getName,
                CircuitBreakersHealthIndicator::mapBackendMonitorState));

        return healthAggregator.aggregate(healths);
    }

    private boolean isRegisterHealthIndicator(CircuitBreaker circuitBreaker) {
        return circuitBreakerProperties.findCircuitBreakerProperties(circuitBreaker.getName())
            .map(InstanceProperties::getRegisterHealthIndicator)
            .orElse(false);
    }
}<|MERGE_RESOLUTION|>--- conflicted
+++ resolved
@@ -51,59 +51,15 @@
     private final HealthAggregator healthAggregator;
 
     public CircuitBreakersHealthIndicator(CircuitBreakerRegistry circuitBreakerRegistry,
-        CircuitBreakerConfigurationProperties circuitBreakerProperties,
-        HealthAggregator healthAggregator) {
+                                          CircuitBreakerConfigurationProperties circuitBreakerProperties,
+                                          HealthAggregator healthAggregator) {
         this.circuitBreakerRegistry = circuitBreakerRegistry;
         this.circuitBreakerProperties = circuitBreakerProperties;
         this.healthAggregator = healthAggregator;
     }
 
-<<<<<<< HEAD
-    @Override
-    public Health health() {
-        Map<String, Health> healths = circuitBreakerRegistry.getAllCircuitBreakers().toJavaStream()
-                .filter(this::isRegisterHealthIndicator)
-                .collect(Collectors.toMap(CircuitBreaker::getName, this::mapBackendMonitorState));
-
-        return healthAggregator.aggregate(healths);
-    }
-
-    private boolean isRegisterHealthIndicator(CircuitBreaker circuitBreaker) {
-        return circuitBreakerProperties.findCircuitBreakerProperties(circuitBreaker.getName())
-                .map(InstanceProperties::getRegisterHealthIndicator)
-                .orElse(false);
-    }
-
-    private boolean allowHealthIndicatorToFail(CircuitBreaker circuitBreaker) {
-        return circuitBreakerProperties.findCircuitBreakerProperties(circuitBreaker.getName())
-                .map(InstanceProperties::getAllowHealthIndicatorToFail)
-                .orElse(false);
-    }
-
-    private Health mapBackendMonitorState(CircuitBreaker circuitBreaker) {
-=======
-    private static Health mapBackendMonitorState(CircuitBreaker circuitBreaker) {
->>>>>>> 2ea2540b
-        switch (circuitBreaker.getState()) {
-            case CLOSED:
-                return addDetails(Health.up(), circuitBreaker).build();
-            case OPEN:
-                boolean allowHealthIndicatorToFail = allowHealthIndicatorToFail(circuitBreaker);
-
-                return addDetails(allowHealthIndicatorToFail ? Health.down() : Health.status("CIRCUIT_OPEN"), circuitBreaker).build();
-            case HALF_OPEN:
-<<<<<<< HEAD
-                return addDetails(Health.status("CIRCUIT_HALF_OPEN"),circuitBreaker).build();
-=======
-                return addDetails(Health.unknown(), circuitBreaker).build();
->>>>>>> 2ea2540b
-            default:
-                return addDetails(Health.unknown(), circuitBreaker).build();
-        }
-    }
-
     private static Health.Builder addDetails(Health.Builder builder,
-        CircuitBreaker circuitBreaker) {
+                                             CircuitBreaker circuitBreaker) {
         CircuitBreaker.Metrics metrics = circuitBreaker.getMetrics();
         CircuitBreakerConfig config = circuitBreaker.getCircuitBreakerConfig();
         builder.withDetail(FAILURE_RATE, metrics.getFailureRate() + "%")
@@ -119,14 +75,25 @@
         return builder;
     }
 
-    @Override
-    public Health health() {
-        Map<String, Health> healths = circuitBreakerRegistry.getAllCircuitBreakers().toJavaStream()
-            .filter(this::isRegisterHealthIndicator)
-            .collect(Collectors.toMap(CircuitBreaker::getName,
-                CircuitBreakersHealthIndicator::mapBackendMonitorState));
+    private boolean allowHealthIndicatorToFail(CircuitBreaker circuitBreaker) {
+        return circuitBreakerProperties.findCircuitBreakerProperties(circuitBreaker.getName())
+            .map(InstanceProperties::getAllowHealthIndicatorToFail)
+            .orElse(false);
+    }
 
-        return healthAggregator.aggregate(healths);
+    private Health mapBackendMonitorState(CircuitBreaker circuitBreaker) {
+        switch (circuitBreaker.getState()) {
+            case CLOSED:
+                return addDetails(Health.up(), circuitBreaker).build();
+            case OPEN:
+                boolean allowHealthIndicatorToFail = allowHealthIndicatorToFail(circuitBreaker);
+
+                return addDetails(allowHealthIndicatorToFail ? Health.down() : Health.status("CIRCUIT_OPEN"), circuitBreaker).build();
+            case HALF_OPEN:
+                return addDetails(Health.status("CIRCUIT_HALF_OPEN"), circuitBreaker).build();
+            default:
+                return addDetails(Health.unknown(), circuitBreaker).build();
+        }
     }
 
     private boolean isRegisterHealthIndicator(CircuitBreaker circuitBreaker) {
@@ -134,4 +101,14 @@
             .map(InstanceProperties::getRegisterHealthIndicator)
             .orElse(false);
     }
+
+    @Override
+    public Health health() {
+        Map<String, Health> healths = circuitBreakerRegistry.getAllCircuitBreakers().toJavaStream()
+            .filter(this::isRegisterHealthIndicator)
+            .collect(Collectors.toMap(CircuitBreaker::getName,
+                this::mapBackendMonitorState));
+
+        return healthAggregator.aggregate(healths);
+    }
 }