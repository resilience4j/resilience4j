/*
 * Copyright 2019 Mahmoud Romeh
 *
 * Licensed under the Apache License, Version 2.0 (the "License");
 * you may not use this file except in compliance with the License.
 * You may obtain a copy of the License at
 *
 *        http://www.apache.org/licenses/LICENSE-2.0
 *
 * Unless required by applicable law or agreed to in writing, software
 * distributed under the License is distributed on an "AS IS" BASIS,
 * WITHOUT WARRANTIES OR CONDITIONS OF ANY KIND, either express or implied.
 * See the License for the specific language governing permissions and
 * limitations under the License.
 */
package io.github.resilience4j.circuitbreaker.autoconfigure;

import io.github.resilience4j.circuitbreaker.CircuitBreaker;
import io.github.resilience4j.circuitbreaker.CircuitBreakerRegistry;
import io.github.resilience4j.circuitbreaker.configure.*;
import io.github.resilience4j.circuitbreaker.event.CircuitBreakerEvent;
import io.github.resilience4j.consumer.EventConsumerRegistry;
import io.github.resilience4j.core.registry.RegistryEventConsumer;
import io.github.resilience4j.fallback.FallbackDecorators;
import io.github.resilience4j.fallback.autoconfigure.FallbackConfigurationOnMissingBean;
import io.github.resilience4j.utils.AspectJOnClasspathCondition;
import io.github.resilience4j.utils.ReactorOnClasspathCondition;
import io.github.resilience4j.utils.RxJava2OnClasspathCondition;
import org.springframework.beans.factory.annotation.Autowired;
import org.springframework.boot.autoconfigure.condition.ConditionalOnMissingBean;
import org.springframework.context.annotation.*;

import java.util.List;
import java.util.Optional;

@Configuration
@Import(FallbackConfigurationOnMissingBean.class)
public abstract class AbstractCircuitBreakerConfigurationOnMissingBean {

    protected final CircuitBreakerConfiguration circuitBreakerConfiguration;
    protected final CircuitBreakerConfigurationProperties circuitBreakerProperties;

<<<<<<< HEAD
    public AbstractCircuitBreakerConfigurationOnMissingBean(CircuitBreakerConfigurationProperties circuitBreakerProperties) {
        this.circuitBreakerProperties = circuitBreakerProperties;
        this.circuitBreakerConfiguration = new CircuitBreakerConfiguration(circuitBreakerProperties);
=======
    public AbstractCircuitBreakerConfigurationOnMissingBean(
        CircuitBreakerConfigurationProperties circuitBreakerProperties) {
        this.circuitBreakerProperties = circuitBreakerProperties;
        this.circuitBreakerConfiguration = new CircuitBreakerConfiguration(
            circuitBreakerProperties);
>>>>>>> e8f80339
    }

    @Bean
    @ConditionalOnMissingBean
<<<<<<< HEAD
    public CircuitBreakerRegistry circuitBreakerRegistry(EventConsumerRegistry<CircuitBreakerEvent> eventConsumerRegistry,
            RegistryEventConsumer<CircuitBreaker> circuitBreakerRegistryEventConsumer) {
        CircuitBreakerRegistry circuitBreakerRegistry
                = circuitBreakerConfiguration.createCircuitBreakerRegistry(circuitBreakerProperties, circuitBreakerRegistryEventConsumer);

        // Register the event consumers
        circuitBreakerConfiguration.registerEventConsumer(circuitBreakerRegistry, eventConsumerRegistry);
=======
    public CircuitBreakerRegistry circuitBreakerRegistry(
        EventConsumerRegistry<CircuitBreakerEvent> eventConsumerRegistry,
        RegistryEventConsumer<CircuitBreaker> circuitBreakerRegistryEventConsumer) {
        CircuitBreakerRegistry circuitBreakerRegistry =
            circuitBreakerConfiguration.createCircuitBreakerRegistry(circuitBreakerProperties,
                circuitBreakerRegistryEventConsumer);

        // Register the event consumers
        circuitBreakerConfiguration
            .registerEventConsumer(circuitBreakerRegistry, eventConsumerRegistry);
>>>>>>> e8f80339

        // Initialize backends that were initially configured.
        circuitBreakerConfiguration.initCircuitBreakerRegistry(circuitBreakerRegistry);

        return circuitBreakerRegistry;
    }

    @Bean
    @Primary
<<<<<<< HEAD
    public RegistryEventConsumer<CircuitBreaker> circuitBreakerRegistryEventConsumer(Optional<List<RegistryEventConsumer<CircuitBreaker>>> optionalRegistryEventConsumers) {
        return circuitBreakerConfiguration.circuitBreakerRegistryEventConsumer(optionalRegistryEventConsumers);
=======
    public RegistryEventConsumer<CircuitBreaker> circuitBreakerRegistryEventConsumer(
        Optional<List<RegistryEventConsumer<CircuitBreaker>>> optionalRegistryEventConsumers) {
        return circuitBreakerConfiguration
            .circuitBreakerRegistryEventConsumer(optionalRegistryEventConsumers);
>>>>>>> e8f80339
    }

    @Bean
    @ConditionalOnMissingBean
    @Conditional(value = {AspectJOnClasspathCondition.class})
<<<<<<< HEAD
    public CircuitBreakerAspectHelper circuitBreakerAspectHelper(CircuitBreakerRegistry circuitBreakerRegistry,
            @Autowired(required = false) List<CircuitBreakerAspectExt> circuitBreakerAspectExtList,
            FallbackDecorators fallbackDecorators) {
        return circuitBreakerConfiguration.circuitBreakerAspectHelper(circuitBreakerRegistry, circuitBreakerAspectExtList, fallbackDecorators);
    }

    @Bean
    @ConditionalOnMissingBean
    @Conditional(value = {AspectJOnClasspathCondition.class})
    public CircuitBreakerAspect circuitBreakerAspect(CircuitBreakerAspectHelper circuitBreakerAspectHelper) {
        return circuitBreakerConfiguration.circuitBreakerAspect(circuitBreakerAspectHelper);
    }

    @Bean
    @Conditional(value = {RxJava2OnClasspathCondition.class, AspectJOnClasspathCondition.class})
    @ConditionalOnMissingBean
    public RxJava2CircuitBreakerAspectExt rxJava2CircuitBreakerAspect() {
        return circuitBreakerConfiguration.rxJava2CircuitBreakerAspect();
    }

    @Bean
=======
    public CircuitBreakerAspect circuitBreakerAspect(CircuitBreakerRegistry circuitBreakerRegistry,
        @Autowired(required = false) List<CircuitBreakerAspectExt> circuitBreakerAspectExtList,
        FallbackDecorators fallbackDecorators) {
        return circuitBreakerConfiguration
            .circuitBreakerAspect(circuitBreakerRegistry, circuitBreakerAspectExtList,
                fallbackDecorators);
    }

    @Bean
    @Conditional(value = {RxJava2OnClasspathCondition.class, AspectJOnClasspathCondition.class})
    @ConditionalOnMissingBean
    public RxJava2CircuitBreakerAspectExt rxJava2CircuitBreakerAspect() {
        return circuitBreakerConfiguration.rxJava2CircuitBreakerAspect();
    }

    @Bean
>>>>>>> e8f80339
    @Conditional(value = {ReactorOnClasspathCondition.class, AspectJOnClasspathCondition.class})
    @ConditionalOnMissingBean
    public ReactorCircuitBreakerAspectExt reactorCircuitBreakerAspect() {
        return circuitBreakerConfiguration.reactorCircuitBreakerAspect();
    }

}<|MERGE_RESOLUTION|>--- conflicted
+++ resolved
@@ -40,41 +40,24 @@
     protected final CircuitBreakerConfiguration circuitBreakerConfiguration;
     protected final CircuitBreakerConfigurationProperties circuitBreakerProperties;
 
-<<<<<<< HEAD
-    public AbstractCircuitBreakerConfigurationOnMissingBean(CircuitBreakerConfigurationProperties circuitBreakerProperties) {
+    public AbstractCircuitBreakerConfigurationOnMissingBean(
+            CircuitBreakerConfigurationProperties circuitBreakerProperties) {
         this.circuitBreakerProperties = circuitBreakerProperties;
         this.circuitBreakerConfiguration = new CircuitBreakerConfiguration(circuitBreakerProperties);
-=======
-    public AbstractCircuitBreakerConfigurationOnMissingBean(
-        CircuitBreakerConfigurationProperties circuitBreakerProperties) {
-        this.circuitBreakerProperties = circuitBreakerProperties;
-        this.circuitBreakerConfiguration = new CircuitBreakerConfiguration(
-            circuitBreakerProperties);
->>>>>>> e8f80339
     }
 
     @Bean
     @ConditionalOnMissingBean
-<<<<<<< HEAD
-    public CircuitBreakerRegistry circuitBreakerRegistry(EventConsumerRegistry<CircuitBreakerEvent> eventConsumerRegistry,
+    public CircuitBreakerRegistry circuitBreakerRegistry(
+            EventConsumerRegistry<CircuitBreakerEvent> eventConsumerRegistry,
             RegistryEventConsumer<CircuitBreaker> circuitBreakerRegistryEventConsumer) {
         CircuitBreakerRegistry circuitBreakerRegistry
-                = circuitBreakerConfiguration.createCircuitBreakerRegistry(circuitBreakerProperties, circuitBreakerRegistryEventConsumer);
+                = circuitBreakerConfiguration.createCircuitBreakerRegistry(
+                        circuitBreakerProperties, circuitBreakerRegistryEventConsumer);
 
         // Register the event consumers
-        circuitBreakerConfiguration.registerEventConsumer(circuitBreakerRegistry, eventConsumerRegistry);
-=======
-    public CircuitBreakerRegistry circuitBreakerRegistry(
-        EventConsumerRegistry<CircuitBreakerEvent> eventConsumerRegistry,
-        RegistryEventConsumer<CircuitBreaker> circuitBreakerRegistryEventConsumer) {
-        CircuitBreakerRegistry circuitBreakerRegistry =
-            circuitBreakerConfiguration.createCircuitBreakerRegistry(circuitBreakerProperties,
-                circuitBreakerRegistryEventConsumer);
-
-        // Register the event consumers
-        circuitBreakerConfiguration
-            .registerEventConsumer(circuitBreakerRegistry, eventConsumerRegistry);
->>>>>>> e8f80339
+        circuitBreakerConfiguration.registerEventConsumer(
+                circuitBreakerRegistry, eventConsumerRegistry);
 
         // Initialize backends that were initially configured.
         circuitBreakerConfiguration.initCircuitBreakerRegistry(circuitBreakerRegistry);
@@ -84,31 +67,28 @@
 
     @Bean
     @Primary
-<<<<<<< HEAD
-    public RegistryEventConsumer<CircuitBreaker> circuitBreakerRegistryEventConsumer(Optional<List<RegistryEventConsumer<CircuitBreaker>>> optionalRegistryEventConsumers) {
-        return circuitBreakerConfiguration.circuitBreakerRegistryEventConsumer(optionalRegistryEventConsumers);
-=======
     public RegistryEventConsumer<CircuitBreaker> circuitBreakerRegistryEventConsumer(
-        Optional<List<RegistryEventConsumer<CircuitBreaker>>> optionalRegistryEventConsumers) {
-        return circuitBreakerConfiguration
-            .circuitBreakerRegistryEventConsumer(optionalRegistryEventConsumers);
->>>>>>> e8f80339
+            Optional<List<RegistryEventConsumer<CircuitBreaker>>> optionalRegistryEventConsumers) {
+        return circuitBreakerConfiguration.circuitBreakerRegistryEventConsumer(
+                optionalRegistryEventConsumers);
     }
 
     @Bean
     @ConditionalOnMissingBean
     @Conditional(value = {AspectJOnClasspathCondition.class})
-<<<<<<< HEAD
-    public CircuitBreakerAspectHelper circuitBreakerAspectHelper(CircuitBreakerRegistry circuitBreakerRegistry,
+    public CircuitBreakerAspectHelper circuitBreakerAspectHelper(
+            CircuitBreakerRegistry circuitBreakerRegistry,
             @Autowired(required = false) List<CircuitBreakerAspectExt> circuitBreakerAspectExtList,
             FallbackDecorators fallbackDecorators) {
-        return circuitBreakerConfiguration.circuitBreakerAspectHelper(circuitBreakerRegistry, circuitBreakerAspectExtList, fallbackDecorators);
+        return circuitBreakerConfiguration.circuitBreakerAspectHelper(
+                circuitBreakerRegistry, circuitBreakerAspectExtList,fallbackDecorators);
     }
 
     @Bean
     @ConditionalOnMissingBean
     @Conditional(value = {AspectJOnClasspathCondition.class})
-    public CircuitBreakerAspect circuitBreakerAspect(CircuitBreakerAspectHelper circuitBreakerAspectHelper) {
+    public CircuitBreakerAspect circuitBreakerAspect(
+            CircuitBreakerAspectHelper circuitBreakerAspectHelper) {
         return circuitBreakerConfiguration.circuitBreakerAspect(circuitBreakerAspectHelper);
     }
 
@@ -120,24 +100,6 @@
     }
 
     @Bean
-=======
-    public CircuitBreakerAspect circuitBreakerAspect(CircuitBreakerRegistry circuitBreakerRegistry,
-        @Autowired(required = false) List<CircuitBreakerAspectExt> circuitBreakerAspectExtList,
-        FallbackDecorators fallbackDecorators) {
-        return circuitBreakerConfiguration
-            .circuitBreakerAspect(circuitBreakerRegistry, circuitBreakerAspectExtList,
-                fallbackDecorators);
-    }
-
-    @Bean
-    @Conditional(value = {RxJava2OnClasspathCondition.class, AspectJOnClasspathCondition.class})
-    @ConditionalOnMissingBean
-    public RxJava2CircuitBreakerAspectExt rxJava2CircuitBreakerAspect() {
-        return circuitBreakerConfiguration.rxJava2CircuitBreakerAspect();
-    }
-
-    @Bean
->>>>>>> e8f80339
     @Conditional(value = {ReactorOnClasspathCondition.class, AspectJOnClasspathCondition.class})
     @ConditionalOnMissingBean
     public ReactorCircuitBreakerAspectExt reactorCircuitBreakerAspect() {
