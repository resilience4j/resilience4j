--- conflicted
+++ resolved
@@ -20,11 +20,8 @@
 import io.github.resilience4j.prometheus.collectors.CircuitBreakerMetricsCollector;
 import org.springframework.boot.autoconfigure.AutoConfigureAfter;
 import org.springframework.boot.autoconfigure.condition.ConditionalOnClass;
-<<<<<<< HEAD
 import org.springframework.boot.autoconfigure.condition.ConditionalOnMissingBean;
-=======
 import org.springframework.boot.autoconfigure.condition.ConditionalOnProperty;
->>>>>>> 462960fa
 import org.springframework.context.annotation.Bean;
 import org.springframework.context.annotation.Configuration;
 
@@ -38,19 +35,16 @@
 public class CircuitBreakerPrometheusAutoConfiguration {
 
     @Bean
-<<<<<<< HEAD
     @ConditionalOnMissingBean
-    public CircuitBreakerExports circuitBreakerPrometheusCollector(CircuitBreakerRegistry circuitBreakerRegistry){
-=======
     @ConditionalOnProperty(value = "resilience4j.circuitbreaker.metrics.use_legacy_collector", havingValue = "true")
     public CircuitBreakerExports legacyCircuitBreakerPrometheusCollector(CircuitBreakerRegistry circuitBreakerRegistry) {
->>>>>>> 462960fa
         CircuitBreakerExports collector = CircuitBreakerExports.ofCircuitBreakerRegistry(circuitBreakerRegistry);
         collector.register();
         return collector;
     }
 
     @Bean
+    @ConditionalOnMissingBean
     @ConditionalOnProperty(
         value = "resilience4j.circuitbreaker.metrics.use_legacy_collector",
         havingValue = "false",
