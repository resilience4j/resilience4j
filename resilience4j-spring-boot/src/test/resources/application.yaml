--- conflicted
+++ resolved
@@ -39,15 +39,11 @@
       waitInterval: 5000
       failureRateThreshold: 50
       eventConsumerBufferSize: 10
-<<<<<<< HEAD
-      registerHealthIndicator: true
+      registerHealthIndicator: false
     backendSharedA:
       sharedConfigName: default
     backendSharedB:
       sharedConfigName: default
-=======
-      registerHealthIndicator: false
->>>>>>> 8cc96a0e
 
 resilience4j.ratelimiter:
   rateLimiterAspectOrder: 401
