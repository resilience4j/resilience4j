/*
 * Copyright 2019 Mahmoud Romeh
 *
 * Licensed under the Apache License, Version 2.0 (the "License");
 * you may not use this file except in compliance with the License.
 * You may obtain a copy of the License at
 *
 *        http://www.apache.org/licenses/LICENSE-2.0
 *
 * Unless required by applicable law or agreed to in writing, software
 * distributed under the License is distributed on an "AS IS" BASIS,
 * WITHOUT WARRANTIES OR CONDITIONS OF ANY KIND, either express or implied.
 * See the License for the specific language governing permissions and
 * limitations under the License.
 */
package io.github.resilience4j.ratelimiter.autoconfigure;

import io.github.resilience4j.consumer.DefaultEventConsumerRegistry;
import io.github.resilience4j.consumer.EventConsumerRegistry;
import io.github.resilience4j.fallback.FallbackDecorators;
import io.github.resilience4j.ratelimiter.RateLimiterConfig;
import io.github.resilience4j.ratelimiter.RateLimiterRegistry;
import io.github.resilience4j.ratelimiter.configure.RateLimiterAspect;
import io.github.resilience4j.ratelimiter.configure.RateLimiterAspectExt;
import io.github.resilience4j.ratelimiter.configure.RateLimiterConfiguration;
import io.github.resilience4j.ratelimiter.configure.RateLimiterConfigurationProperties;
import io.github.resilience4j.ratelimiter.event.RateLimiterEvent;
import org.junit.Test;
import org.junit.runner.RunWith;
import org.springframework.beans.factory.annotation.Autowired;
import org.springframework.boot.actuate.autoconfigure.HealthIndicatorAutoConfiguration;
import org.springframework.boot.autoconfigure.condition.ConditionalOnMissingBean;
import org.springframework.boot.context.properties.EnableConfigurationProperties;
import org.springframework.context.annotation.Bean;
import org.springframework.context.annotation.Configuration;
import org.springframework.test.context.ContextConfiguration;
import org.springframework.test.context.junit4.SpringJUnit4ClassRunner;

<<<<<<< HEAD
import io.github.resilience4j.consumer.DefaultEventConsumerRegistry;
import io.github.resilience4j.consumer.EventConsumerRegistry;
import io.github.resilience4j.ratelimiter.RateLimiterConfig;
import io.github.resilience4j.ratelimiter.RateLimiterRegistry;
import io.github.resilience4j.ratelimiter.configure.RateLimiterAspect;
import io.github.resilience4j.ratelimiter.configure.RateLimiterAspectExt;
import io.github.resilience4j.ratelimiter.configure.RateLimiterConfiguration;
import io.github.resilience4j.ratelimiter.configure.RateLimiterConfigurationProperties;
import io.github.resilience4j.ratelimiter.event.RateLimiterEvent;
import io.github.resilience4j.fallback.FallbackDecorators;
import io.github.resilience4j.ratelimiter.configure.RateLimiterAspectHelper;
=======
import java.lang.reflect.Method;
import java.util.List;

import static org.assertj.core.api.BDDAssertions.assertThat;
import static org.junit.Assert.assertEquals;
import static org.junit.Assert.assertNotEquals;
>>>>>>> e8f80339

@RunWith(SpringJUnit4ClassRunner.class)
@ContextConfiguration(classes = {
    HealthIndicatorAutoConfiguration.class,
    RateLimiterConfigurationOnMissingBeanTest.ConfigWithOverrides.class,
    RateLimiterAutoConfiguration.class,
    RateLimiterConfigurationOnMissingBean.class
})
@EnableConfigurationProperties(RateLimiterProperties.class)
public class RateLimiterConfigurationOnMissingBeanTest {

    @Autowired
    public ConfigWithOverrides configWithOverrides;

    @Autowired
    private RateLimiterRegistry rateLimiterRegistry;

    @Autowired
    private RateLimiterAspect rateLimiterAspect;

    @Autowired
    private EventConsumerRegistry<RateLimiterEvent> rateLimiterEventsConsumerRegistry;

    @Test
    public void testAllBeansFromCircuitBreakerConfigurationHasOnMissingBean()
        throws NoSuchMethodException {
        final Class<RateLimiterConfiguration> originalClass = RateLimiterConfiguration.class;
        final Class<RateLimiterConfigurationOnMissingBean> onMissingBeanClass = RateLimiterConfigurationOnMissingBean.class;

        for (Method methodCircuitBreakerConfiguration : originalClass.getMethods()) {
            if (methodCircuitBreakerConfiguration.isAnnotationPresent(Bean.class)) {
                final Method methodOnMissing = onMissingBeanClass
                    .getMethod(methodCircuitBreakerConfiguration.getName(),
                        methodCircuitBreakerConfiguration.getParameterTypes());

                assertThat(methodOnMissing.isAnnotationPresent(Bean.class)).isTrue();

                if (!"rateLimiterEventsConsumerRegistry".equals(methodOnMissing.getName()) &&
                    !"rateLimiterRegistryEventConsumer".equals(methodOnMissing.getName())) {
                    assertThat(methodOnMissing.isAnnotationPresent(ConditionalOnMissingBean.class))
                        .isTrue();
                }
            }
        }
    }

    @Test
    public void testAllCircuitBreakerConfigurationBeansOverridden() {
        assertEquals(rateLimiterRegistry, configWithOverrides.rateLimiterRegistry);
        assertEquals(rateLimiterAspect, configWithOverrides.rateLimiterAspect);
        assertNotEquals(rateLimiterEventsConsumerRegistry,
            configWithOverrides.rateLimiterEventsConsumerRegistry);
    }

    @Configuration
    public static class ConfigWithOverrides {

        private RateLimiterRegistry rateLimiterRegistry;

        private RateLimiterAspect rateLimiterAspect;

        private EventConsumerRegistry<RateLimiterEvent> rateLimiterEventsConsumerRegistry;

        @Bean
        public RateLimiterRegistry rateLimiterRegistry() {
            rateLimiterRegistry = RateLimiterRegistry.of(RateLimiterConfig.ofDefaults());
            return rateLimiterRegistry;
        }

        @Bean
<<<<<<< HEAD
        public RateLimiterAspect rateLimiterAspect(RateLimiterAspectHelper rateLimiterAspectHelper) {
            rateLimiterAspect = new RateLimiterAspect(rateLimiterAspectHelper, new RateLimiterConfigurationProperties());
=======
        public RateLimiterAspect rateLimiterAspect(RateLimiterRegistry rateLimiterRegistry,
            @Autowired(required = false) List<RateLimiterAspectExt> rateLimiterAspectExtList,
            FallbackDecorators fallbackDecorators) {
            rateLimiterAspect = new RateLimiterAspect(rateLimiterRegistry,
                new RateLimiterConfigurationProperties(), rateLimiterAspectExtList,
                fallbackDecorators);
>>>>>>> e8f80339
            return rateLimiterAspect;
        }

        @Bean
        public EventConsumerRegistry<RateLimiterEvent> rateLimiterEventsConsumerRegistry() {
            rateLimiterEventsConsumerRegistry = new DefaultEventConsumerRegistry<>();
            return rateLimiterEventsConsumerRegistry;
        }

    }
}<|MERGE_RESOLUTION|>--- conflicted
+++ resolved
@@ -15,16 +15,6 @@
  */
 package io.github.resilience4j.ratelimiter.autoconfigure;
 
-import io.github.resilience4j.consumer.DefaultEventConsumerRegistry;
-import io.github.resilience4j.consumer.EventConsumerRegistry;
-import io.github.resilience4j.fallback.FallbackDecorators;
-import io.github.resilience4j.ratelimiter.RateLimiterConfig;
-import io.github.resilience4j.ratelimiter.RateLimiterRegistry;
-import io.github.resilience4j.ratelimiter.configure.RateLimiterAspect;
-import io.github.resilience4j.ratelimiter.configure.RateLimiterAspectExt;
-import io.github.resilience4j.ratelimiter.configure.RateLimiterConfiguration;
-import io.github.resilience4j.ratelimiter.configure.RateLimiterConfigurationProperties;
-import io.github.resilience4j.ratelimiter.event.RateLimiterEvent;
 import org.junit.Test;
 import org.junit.runner.RunWith;
 import org.springframework.beans.factory.annotation.Autowired;
@@ -36,26 +26,20 @@
 import org.springframework.test.context.ContextConfiguration;
 import org.springframework.test.context.junit4.SpringJUnit4ClassRunner;
 
-<<<<<<< HEAD
 import io.github.resilience4j.consumer.DefaultEventConsumerRegistry;
 import io.github.resilience4j.consumer.EventConsumerRegistry;
 import io.github.resilience4j.ratelimiter.RateLimiterConfig;
 import io.github.resilience4j.ratelimiter.RateLimiterRegistry;
 import io.github.resilience4j.ratelimiter.configure.RateLimiterAspect;
-import io.github.resilience4j.ratelimiter.configure.RateLimiterAspectExt;
 import io.github.resilience4j.ratelimiter.configure.RateLimiterConfiguration;
 import io.github.resilience4j.ratelimiter.configure.RateLimiterConfigurationProperties;
 import io.github.resilience4j.ratelimiter.event.RateLimiterEvent;
-import io.github.resilience4j.fallback.FallbackDecorators;
 import io.github.resilience4j.ratelimiter.configure.RateLimiterAspectHelper;
-=======
 import java.lang.reflect.Method;
-import java.util.List;
 
 import static org.assertj.core.api.BDDAssertions.assertThat;
 import static org.junit.Assert.assertEquals;
 import static org.junit.Assert.assertNotEquals;
->>>>>>> e8f80339
 
 @RunWith(SpringJUnit4ClassRunner.class)
 @ContextConfiguration(classes = {
@@ -126,17 +110,11 @@
         }
 
         @Bean
-<<<<<<< HEAD
-        public RateLimiterAspect rateLimiterAspect(RateLimiterAspectHelper rateLimiterAspectHelper) {
-            rateLimiterAspect = new RateLimiterAspect(rateLimiterAspectHelper, new RateLimiterConfigurationProperties());
-=======
-        public RateLimiterAspect rateLimiterAspect(RateLimiterRegistry rateLimiterRegistry,
-            @Autowired(required = false) List<RateLimiterAspectExt> rateLimiterAspectExtList,
-            FallbackDecorators fallbackDecorators) {
-            rateLimiterAspect = new RateLimiterAspect(rateLimiterRegistry,
-                new RateLimiterConfigurationProperties(), rateLimiterAspectExtList,
-                fallbackDecorators);
->>>>>>> e8f80339
+        public RateLimiterAspect rateLimiterAspect(
+                RateLimiterAspectHelper rateLimiterAspectHelper) {
+            rateLimiterAspect = new RateLimiterAspect(
+                    rateLimiterAspectHelper,
+                    new RateLimiterConfigurationProperties());
             return rateLimiterAspect;
         }
 
