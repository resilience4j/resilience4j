package io.github.resilience4j.retry.internal;

import static io.github.resilience4j.retry.utils.AsyncUtils.awaitResult;
import static java.util.concurrent.CompletableFuture.completedFuture;

import java.util.concurrent.CompletableFuture;
import java.util.concurrent.CompletionStage;
import java.util.concurrent.ExecutionException;
import java.util.concurrent.Executors;
import java.util.concurrent.ScheduledExecutorService;
import java.util.concurrent.TimeoutException;
import java.util.function.Supplier;

import javax.xml.ws.WebServiceException;

import org.assertj.core.api.Assertions;
import org.junit.Assert;
import org.junit.Before;
import org.junit.Test;
import org.mockito.BDDMockito;
import org.mockito.Mockito;

import io.github.resilience4j.retry.AsyncRetry;
import io.github.resilience4j.retry.RetryConfig;
import io.github.resilience4j.test.AsyncHelloWorldService;
import io.vavr.control.Try;

public class AsyncRetryTest {

<<<<<<< HEAD
    private AsyncHelloWorldService helloWorldService;
    private ScheduledExecutorService scheduler = Executors.newSingleThreadScheduledExecutor();

    @Before
    public void setUp(){
        helloWorldService = Mockito.mock(AsyncHelloWorldService.class);
    }

    @Test
    public void shouldNotRetry() throws InterruptedException, ExecutionException, TimeoutException {
        // Given the HelloWorldService returns Hello world
        BDDMockito.given(helloWorldService.returnHelloWorld())
                .willReturn(completedFuture("Hello world"));
        // Create a Retry with default configuration
        AsyncRetry retryContext = AsyncRetry.ofDefaults("id");
        // Decorate the invocation of the HelloWorldService
        Supplier<CompletionStage<String>> supplier = AsyncRetry.decorateCompletionStage(
                retryContext,
                scheduler,
                () -> helloWorldService.returnHelloWorld());

        // When
        String result = awaitResult(supplier);
        // Then the helloWorldService should be invoked 1 time
        BDDMockito.then(helloWorldService).should(Mockito.times(1)).returnHelloWorld();
        Assertions.assertThat(result).isEqualTo("Hello world");
    }
=======
	private AsyncHelloWorldService helloWorldService;
	private ScheduledExecutorService scheduler = Executors.newSingleThreadScheduledExecutor();

	@Before
	public void setUp() {
		helloWorldService = Mockito.mock(AsyncHelloWorldService.class);
	}

	@Test
	public void shouldNotRetry() throws InterruptedException, ExecutionException, TimeoutException {
		// Given the HelloWorldService returns Hello world
		BDDMockito.given(helloWorldService.returnHelloWorld())
				.willReturn(completedFuture("Hello world"));
		// Create a Retry with default configuration
		AsyncRetry retryContext = AsyncRetry.ofDefaults("id");
		// Decorate the invocation of the HelloWorldService
		Supplier<CompletionStage<String>> supplier = AsyncRetry.decorateCompletionStage(
				retryContext,
				scheduler,
				() -> helloWorldService.returnHelloWorld());

		// When
		String result = awaitResult(supplier);
		// Then the helloWorldService should be invoked 1 time
		BDDMockito.then(helloWorldService).should(Mockito.times(1)).returnHelloWorld();
		Assertions.assertThat(result).isEqualTo("Hello world");
	}
>>>>>>> 85107d7a

	@Test
	public void shouldNotRetryWithThatResult() throws InterruptedException, ExecutionException, TimeoutException {
		// Given the HelloWorldService returns Hello world
		BDDMockito.given(helloWorldService.returnHelloWorld())
				.willReturn(completedFuture("Hello world"));
		// Create a Retry with default configuration
		final RetryConfig retryConfig = RetryConfig.<String>custom().retryOnResult(s -> s.contains("NoRetry"))
				.maxAttempts(1)
				.build();
		AsyncRetry retryContext = AsyncRetry.of("id", retryConfig);
		// Decorate the invocation of the HelloWorldService
		Supplier<CompletionStage<String>> supplier = AsyncRetry.decorateCompletionStage(
				retryContext,
				scheduler,
				() -> helloWorldService.returnHelloWorld());

		// When
		String result = awaitResult(supplier);
		// Then the helloWorldService should be invoked 1 time
		BDDMockito.then(helloWorldService).should(Mockito.times(1)).returnHelloWorld();
		Assertions.assertThat(result).isEqualTo("Hello world");
<<<<<<< HEAD
=======
		// for code quality scan , it does not not recognize assertJ do not why
		Assert.assertEquals(result, "Hello world");
>>>>>>> 85107d7a
	}

	@Test
	public void shouldRetryInCaseOResultRetryMatchAtSyncStage() {
		shouldCompleteFutureAfterAttemptsInCaseOfRetyOnResultAtAsyncStage(1, "Hello world");
	}

	@Test
	public void shouldRetryTowAttemptsInCaseOResultRetryMatchAtSyncStage() {
		shouldCompleteFutureAfterAttemptsInCaseOfRetyOnResultAtAsyncStage(2, "Hello world");
	}

<<<<<<< HEAD
    @Test
    public void shouldRetryInCaseOfExceptionAtSyncStage() {
        // Given the HelloWorldService throws an exception
        BDDMockito.given(helloWorldService.returnHelloWorld())
                .willThrow(new WebServiceException("BAM!"))
                .willReturn(completedFuture("Hello world"));

        // Create a Retry with default configuration
        AsyncRetry retryContext = AsyncRetry.ofDefaults("id");
        // Decorate the invocation of the HelloWorldService
        Supplier<CompletionStage<String>> supplier = AsyncRetry.decorateCompletionStage(
                retryContext,
                scheduler,
                () -> helloWorldService.returnHelloWorld());

        // When
        String result = awaitResult(supplier.get());

        // Then the helloWorldService should be invoked 2 times
        BDDMockito.then(helloWorldService).should(Mockito.times(2)).returnHelloWorld();
        Assertions.assertThat(result).isEqualTo("Hello world");
    }

    @Test
    public void shouldRetryInCaseOfAnExceptionAtAsyncStage() {
        CompletableFuture<String> failedFuture = new CompletableFuture<>();
        failedFuture.completeExceptionally(new WebServiceException("BAM!"));

        // Given the HelloWorldService throws an exception
        BDDMockito.given(helloWorldService.returnHelloWorld())
                .willReturn(failedFuture)
                .willReturn(completedFuture("Hello world"));

        // Create a Retry with default configuration
        AsyncRetry retryContext = AsyncRetry.ofDefaults("id");
        // Decorate the invocation of the HelloWorldService
        Supplier<CompletionStage<String>> supplier = AsyncRetry.decorateCompletionStage(
                retryContext,
                scheduler,
                () -> helloWorldService.returnHelloWorld());

        // When
        String result = awaitResult(supplier.get());

        // Then the helloWorldService should be invoked 2 times
        BDDMockito.then(helloWorldService).should(Mockito.times(2)).returnHelloWorld();
        Assertions.assertThat(result).isEqualTo("Hello world");
    }

    @Test
    public void shouldCompleteFutureAfterOneAttemptInCaseOfExceptionAtSyncStage() {
        shouldCompleteFutureAfterAttemptsInCaseOfExceptionAtSyncStage(1);
    }

    @Test
    public void shouldCompleteFutureAfterTwoAttemptsInCaseOfExceptionAtSyncStage() {
        shouldCompleteFutureAfterAttemptsInCaseOfExceptionAtSyncStage(2);
    }

    @Test
    public void shouldCompleteFutureAfterThreeAttemptsInCaseOfExceptionAtSyncStage() {
        shouldCompleteFutureAfterAttemptsInCaseOfExceptionAtSyncStage(3);
    }

    private void shouldCompleteFutureAfterAttemptsInCaseOfExceptionAtSyncStage(int noOfAttempts) {
        // Given the HelloWorldService throws an exception
        BDDMockito.given(helloWorldService.returnHelloWorld())
                .willThrow(new WebServiceException("BAM!"));

        // Create a Retry with default configuration
        AsyncRetry retryContext = AsyncRetry.of(
                "id",
                RetryConfig
                        .custom()
                        .maxAttempts(noOfAttempts)
                        .build());
        // Decorate the invocation of the HelloWorldService
        Supplier<CompletionStage<String>> supplier = AsyncRetry.decorateCompletionStage(
                retryContext,
                scheduler,
                () -> helloWorldService.returnHelloWorld());

        // When
        Try<String> resultTry = Try.of(() -> awaitResult(supplier.get()));

        // Then the helloWorldService should be invoked n + 1  times
        BDDMockito.then(helloWorldService).should(Mockito.times(noOfAttempts)).returnHelloWorld();
        Assertions.assertThat(resultTry.isFailure()).isTrue();
        Assertions.assertThat(resultTry.getCause().getCause()).isInstanceOf(WebServiceException.class);
    }

    @Test
    public void shouldCompleteFutureAfterOneAttemptInCaseOfExceptionAtAsyncStage() {
        shouldCompleteFutureAfterAttemptsInCaseOfExceptionAtAsyncStage(1);
    }

    @Test
    public void shouldCompleteFutureAfterTwoAttemptsInCaseOfExceptionAtAsyncStage() {
        shouldCompleteFutureAfterAttemptsInCaseOfExceptionAtAsyncStage(2);
    }

    @Test
    public void shouldCompleteFutureAfterThreeAttemptsInCaseOfExceptionAtAsyncStage() {
        shouldCompleteFutureAfterAttemptsInCaseOfExceptionAtAsyncStage(3);
    }

    private void shouldCompleteFutureAfterAttemptsInCaseOfExceptionAtAsyncStage(int noOfAttempts) {
        CompletableFuture<String> failedFuture = new CompletableFuture<>();
        failedFuture.completeExceptionally(new WebServiceException("BAM!"));

        // Given the HelloWorldService throws an exception
        BDDMockito.given(helloWorldService.returnHelloWorld())
                .willReturn(failedFuture);

        // Create a Retry with default configuration
        AsyncRetry retryContext = AsyncRetry.of(
                "id",
                RetryConfig
                        .custom()
                        .maxAttempts(noOfAttempts)
                        .build());
        // Decorate the invocation of the HelloWorldService
        Supplier<CompletionStage<String>> supplier = AsyncRetry.decorateCompletionStage(
                retryContext,
                scheduler,
                () -> helloWorldService.returnHelloWorld());

        // When
        Try<String> resultTry = Try.of(() -> awaitResult(supplier.get()));

        // Then the helloWorldService should be invoked n + 1 times
        BDDMockito.then(helloWorldService).should(Mockito.times(noOfAttempts)).returnHelloWorld();
        Assertions.assertThat(resultTry.isFailure()).isTrue();
        Assertions.assertThat(resultTry.getCause().getCause()).isInstanceOf(WebServiceException.class);
    }
=======
	@Test
	public void shouldRetryInCaseOfExceptionAtSyncStage() {
		// Given the HelloWorldService throws an exception
		BDDMockito.given(helloWorldService.returnHelloWorld())
				.willThrow(new WebServiceException("BAM!"))
				.willReturn(completedFuture("Hello world"));

		// Create a Retry with default configuration
		AsyncRetry retryContext = AsyncRetry.ofDefaults("id");
		// Decorate the invocation of the HelloWorldService
		Supplier<CompletionStage<String>> supplier = AsyncRetry.decorateCompletionStage(
				retryContext,
				scheduler,
				() -> helloWorldService.returnHelloWorld());

		// When
		String result = awaitResult(supplier.get());

		// Then the helloWorldService should be invoked 2 times
		BDDMockito.then(helloWorldService).should(Mockito.times(2)).returnHelloWorld();
		Assertions.assertThat(result).isEqualTo("Hello world");
	}

	@Test
	public void shouldRetryInCaseOfAnExceptionAtAsyncStage() {
		CompletableFuture<String> failedFuture = new CompletableFuture<>();
		failedFuture.completeExceptionally(new WebServiceException("BAM!"));

		// Given the HelloWorldService throws an exception
		BDDMockito.given(helloWorldService.returnHelloWorld())
				.willReturn(failedFuture)
				.willReturn(completedFuture("Hello world"));

		// Create a Retry with default configuration
		AsyncRetry retryContext = AsyncRetry.ofDefaults("id");
		// Decorate the invocation of the HelloWorldService
		Supplier<CompletionStage<String>> supplier = AsyncRetry.decorateCompletionStage(
				retryContext,
				scheduler,
				() -> helloWorldService.returnHelloWorld());

		// When
		String result = awaitResult(supplier.get());

		// Then the helloWorldService should be invoked 2 times
		BDDMockito.then(helloWorldService).should(Mockito.times(2)).returnHelloWorld();
		Assertions.assertThat(result).isEqualTo("Hello world");
	}

	@Test
	public void shouldCompleteFutureAfterOneAttemptInCaseOfExceptionAtSyncStage() {
		shouldCompleteFutureAfterAttemptsInCaseOfExceptionAtSyncStage(1);
	}

	@Test
	public void shouldCompleteFutureAfterTwoAttemptsInCaseOfExceptionAtSyncStage() {
		shouldCompleteFutureAfterAttemptsInCaseOfExceptionAtSyncStage(2);
	}

	@Test
	public void shouldCompleteFutureAfterThreeAttemptsInCaseOfExceptionAtSyncStage() {
		shouldCompleteFutureAfterAttemptsInCaseOfExceptionAtSyncStage(3);
	}

	private void shouldCompleteFutureAfterAttemptsInCaseOfExceptionAtSyncStage(int noOfAttempts) {
		// Given the HelloWorldService throws an exception
		BDDMockito.given(helloWorldService.returnHelloWorld())
				.willThrow(new WebServiceException("BAM!"));

		// Create a Retry with default configuration
		AsyncRetry retryContext = AsyncRetry.of(
				"id",
				RetryConfig
						.custom()
						.maxAttempts(noOfAttempts)
						.build());
		// Decorate the invocation of the HelloWorldService
		Supplier<CompletionStage<String>> supplier = AsyncRetry.decorateCompletionStage(
				retryContext,
				scheduler,
				() -> helloWorldService.returnHelloWorld());

		// When
		Try<String> resultTry = Try.of(() -> awaitResult(supplier.get()));

		// Then the helloWorldService should be invoked n + 1  times
		BDDMockito.then(helloWorldService).should(Mockito.times(noOfAttempts)).returnHelloWorld();
		Assertions.assertThat(resultTry.isFailure()).isTrue();
		Assertions.assertThat(resultTry.getCause().getCause()).isInstanceOf(WebServiceException.class);
	}

	@Test
	public void shouldCompleteFutureAfterOneAttemptInCaseOfExceptionAtAsyncStage() {
		shouldCompleteFutureAfterAttemptsInCaseOfExceptionAtAsyncStage(1);
	}

	@Test
	public void shouldCompleteFutureAfterTwoAttemptsInCaseOfExceptionAtAsyncStage() {
		shouldCompleteFutureAfterAttemptsInCaseOfExceptionAtAsyncStage(2);
	}

	@Test
	public void shouldCompleteFutureAfterThreeAttemptsInCaseOfExceptionAtAsyncStage() {
		shouldCompleteFutureAfterAttemptsInCaseOfExceptionAtAsyncStage(3);
	}

	private void shouldCompleteFutureAfterAttemptsInCaseOfExceptionAtAsyncStage(int noOfAttempts) {
		CompletableFuture<String> failedFuture = new CompletableFuture<>();
		failedFuture.completeExceptionally(new WebServiceException("BAM!"));

		// Given the HelloWorldService throws an exception
		BDDMockito.given(helloWorldService.returnHelloWorld())
				.willReturn(failedFuture);

		// Create a Retry with default configuration
		AsyncRetry retryContext = AsyncRetry.of(
				"id",
				RetryConfig
						.custom()
						.maxAttempts(noOfAttempts)
						.build());
		// Decorate the invocation of the HelloWorldService
		Supplier<CompletionStage<String>> supplier = AsyncRetry.decorateCompletionStage(
				retryContext,
				scheduler,
				() -> helloWorldService.returnHelloWorld());

		// When
		Try<String> resultTry = Try.of(() -> awaitResult(supplier.get()));

		// Then the helloWorldService should be invoked n + 1 times
		BDDMockito.then(helloWorldService).should(Mockito.times(noOfAttempts)).returnHelloWorld();
		Assertions.assertThat(resultTry.isFailure()).isTrue();
		Assertions.assertThat(resultTry.getCause().getCause()).isInstanceOf(WebServiceException.class);
	}

	private void shouldCompleteFutureAfterAttemptsInCaseOfRetyOnResultAtAsyncStage(int noOfAttempts,
	                                                                               String retryResponse) {

		// Given the HelloWorldService throws an exception
		BDDMockito.given(helloWorldService.returnHelloWorld())
				.willReturn(completedFuture("Hello world"));


		// Create a Retry with default configuration
		AsyncRetry retryContext = AsyncRetry.of(
				"id",
				RetryConfig
						.<String>custom()
						.maxAttempts(noOfAttempts)
						.retryOnResult(s -> s.contains(retryResponse))
						.build());
		// Decorate the invocation of the HelloWorldService
		Supplier<CompletionStage<String>> supplier = AsyncRetry.decorateCompletionStage(
				retryContext,
				scheduler,
				() -> helloWorldService.returnHelloWorld());

		// When
		Try<String> resultTry = Try.of(() -> awaitResult(supplier.get()));

		// Then the helloWorldService should be invoked n + 1 times
		BDDMockito.then(helloWorldService).should(Mockito.times(noOfAttempts)).returnHelloWorld();
		Assert.assertTrue(resultTry.isSuccess());

	}
>>>>>>> 85107d7a

	private void shouldCompleteFutureAfterAttemptsInCaseOfRetyOnResultAtAsyncStage(int noOfAttempts,
	                                                                               String retryResponse) {

		// Given the HelloWorldService throws an exception
		BDDMockito.given(helloWorldService.returnHelloWorld())
				.willReturn(completedFuture("Hello world"));


		// Create a Retry with default configuration
		AsyncRetry retryContext = AsyncRetry.of(
				"id",
				RetryConfig
						.<String>custom()
						.maxAttempts(noOfAttempts)
						.retryOnResult(s -> s.contains(retryResponse))
						.build());
		// Decorate the invocation of the HelloWorldService
		Supplier<CompletionStage<String>> supplier = AsyncRetry.decorateCompletionStage(
				retryContext,
				scheduler,
				() -> helloWorldService.returnHelloWorld());

		// When
		Try<String> resultTry = Try.of(() -> awaitResult(supplier.get()));

		// Then the helloWorldService should be invoked n + 1 times
		BDDMockito.then(helloWorldService).should(Mockito.times(noOfAttempts)).returnHelloWorld();
		Assertions.assertThat(resultTry.isSuccess()).isTrue();

	}

}<|MERGE_RESOLUTION|>--- conflicted
+++ resolved
@@ -27,35 +27,6 @@
 
 public class AsyncRetryTest {
 
-<<<<<<< HEAD
-    private AsyncHelloWorldService helloWorldService;
-    private ScheduledExecutorService scheduler = Executors.newSingleThreadScheduledExecutor();
-
-    @Before
-    public void setUp(){
-        helloWorldService = Mockito.mock(AsyncHelloWorldService.class);
-    }
-
-    @Test
-    public void shouldNotRetry() throws InterruptedException, ExecutionException, TimeoutException {
-        // Given the HelloWorldService returns Hello world
-        BDDMockito.given(helloWorldService.returnHelloWorld())
-                .willReturn(completedFuture("Hello world"));
-        // Create a Retry with default configuration
-        AsyncRetry retryContext = AsyncRetry.ofDefaults("id");
-        // Decorate the invocation of the HelloWorldService
-        Supplier<CompletionStage<String>> supplier = AsyncRetry.decorateCompletionStage(
-                retryContext,
-                scheduler,
-                () -> helloWorldService.returnHelloWorld());
-
-        // When
-        String result = awaitResult(supplier);
-        // Then the helloWorldService should be invoked 1 time
-        BDDMockito.then(helloWorldService).should(Mockito.times(1)).returnHelloWorld();
-        Assertions.assertThat(result).isEqualTo("Hello world");
-    }
-=======
 	private AsyncHelloWorldService helloWorldService;
 	private ScheduledExecutorService scheduler = Executors.newSingleThreadScheduledExecutor();
 
@@ -83,7 +54,6 @@
 		BDDMockito.then(helloWorldService).should(Mockito.times(1)).returnHelloWorld();
 		Assertions.assertThat(result).isEqualTo("Hello world");
 	}
->>>>>>> 85107d7a
 
 	@Test
 	public void shouldNotRetryWithThatResult() throws InterruptedException, ExecutionException, TimeoutException {
@@ -106,11 +76,8 @@
 		// Then the helloWorldService should be invoked 1 time
 		BDDMockito.then(helloWorldService).should(Mockito.times(1)).returnHelloWorld();
 		Assertions.assertThat(result).isEqualTo("Hello world");
-<<<<<<< HEAD
-=======
 		// for code quality scan , it does not not recognize assertJ do not why
 		Assert.assertEquals(result, "Hello world");
->>>>>>> 85107d7a
 	}
 
 	@Test
@@ -123,143 +90,6 @@
 		shouldCompleteFutureAfterAttemptsInCaseOfRetyOnResultAtAsyncStage(2, "Hello world");
 	}
 
-<<<<<<< HEAD
-    @Test
-    public void shouldRetryInCaseOfExceptionAtSyncStage() {
-        // Given the HelloWorldService throws an exception
-        BDDMockito.given(helloWorldService.returnHelloWorld())
-                .willThrow(new WebServiceException("BAM!"))
-                .willReturn(completedFuture("Hello world"));
-
-        // Create a Retry with default configuration
-        AsyncRetry retryContext = AsyncRetry.ofDefaults("id");
-        // Decorate the invocation of the HelloWorldService
-        Supplier<CompletionStage<String>> supplier = AsyncRetry.decorateCompletionStage(
-                retryContext,
-                scheduler,
-                () -> helloWorldService.returnHelloWorld());
-
-        // When
-        String result = awaitResult(supplier.get());
-
-        // Then the helloWorldService should be invoked 2 times
-        BDDMockito.then(helloWorldService).should(Mockito.times(2)).returnHelloWorld();
-        Assertions.assertThat(result).isEqualTo("Hello world");
-    }
-
-    @Test
-    public void shouldRetryInCaseOfAnExceptionAtAsyncStage() {
-        CompletableFuture<String> failedFuture = new CompletableFuture<>();
-        failedFuture.completeExceptionally(new WebServiceException("BAM!"));
-
-        // Given the HelloWorldService throws an exception
-        BDDMockito.given(helloWorldService.returnHelloWorld())
-                .willReturn(failedFuture)
-                .willReturn(completedFuture("Hello world"));
-
-        // Create a Retry with default configuration
-        AsyncRetry retryContext = AsyncRetry.ofDefaults("id");
-        // Decorate the invocation of the HelloWorldService
-        Supplier<CompletionStage<String>> supplier = AsyncRetry.decorateCompletionStage(
-                retryContext,
-                scheduler,
-                () -> helloWorldService.returnHelloWorld());
-
-        // When
-        String result = awaitResult(supplier.get());
-
-        // Then the helloWorldService should be invoked 2 times
-        BDDMockito.then(helloWorldService).should(Mockito.times(2)).returnHelloWorld();
-        Assertions.assertThat(result).isEqualTo("Hello world");
-    }
-
-    @Test
-    public void shouldCompleteFutureAfterOneAttemptInCaseOfExceptionAtSyncStage() {
-        shouldCompleteFutureAfterAttemptsInCaseOfExceptionAtSyncStage(1);
-    }
-
-    @Test
-    public void shouldCompleteFutureAfterTwoAttemptsInCaseOfExceptionAtSyncStage() {
-        shouldCompleteFutureAfterAttemptsInCaseOfExceptionAtSyncStage(2);
-    }
-
-    @Test
-    public void shouldCompleteFutureAfterThreeAttemptsInCaseOfExceptionAtSyncStage() {
-        shouldCompleteFutureAfterAttemptsInCaseOfExceptionAtSyncStage(3);
-    }
-
-    private void shouldCompleteFutureAfterAttemptsInCaseOfExceptionAtSyncStage(int noOfAttempts) {
-        // Given the HelloWorldService throws an exception
-        BDDMockito.given(helloWorldService.returnHelloWorld())
-                .willThrow(new WebServiceException("BAM!"));
-
-        // Create a Retry with default configuration
-        AsyncRetry retryContext = AsyncRetry.of(
-                "id",
-                RetryConfig
-                        .custom()
-                        .maxAttempts(noOfAttempts)
-                        .build());
-        // Decorate the invocation of the HelloWorldService
-        Supplier<CompletionStage<String>> supplier = AsyncRetry.decorateCompletionStage(
-                retryContext,
-                scheduler,
-                () -> helloWorldService.returnHelloWorld());
-
-        // When
-        Try<String> resultTry = Try.of(() -> awaitResult(supplier.get()));
-
-        // Then the helloWorldService should be invoked n + 1  times
-        BDDMockito.then(helloWorldService).should(Mockito.times(noOfAttempts)).returnHelloWorld();
-        Assertions.assertThat(resultTry.isFailure()).isTrue();
-        Assertions.assertThat(resultTry.getCause().getCause()).isInstanceOf(WebServiceException.class);
-    }
-
-    @Test
-    public void shouldCompleteFutureAfterOneAttemptInCaseOfExceptionAtAsyncStage() {
-        shouldCompleteFutureAfterAttemptsInCaseOfExceptionAtAsyncStage(1);
-    }
-
-    @Test
-    public void shouldCompleteFutureAfterTwoAttemptsInCaseOfExceptionAtAsyncStage() {
-        shouldCompleteFutureAfterAttemptsInCaseOfExceptionAtAsyncStage(2);
-    }
-
-    @Test
-    public void shouldCompleteFutureAfterThreeAttemptsInCaseOfExceptionAtAsyncStage() {
-        shouldCompleteFutureAfterAttemptsInCaseOfExceptionAtAsyncStage(3);
-    }
-
-    private void shouldCompleteFutureAfterAttemptsInCaseOfExceptionAtAsyncStage(int noOfAttempts) {
-        CompletableFuture<String> failedFuture = new CompletableFuture<>();
-        failedFuture.completeExceptionally(new WebServiceException("BAM!"));
-
-        // Given the HelloWorldService throws an exception
-        BDDMockito.given(helloWorldService.returnHelloWorld())
-                .willReturn(failedFuture);
-
-        // Create a Retry with default configuration
-        AsyncRetry retryContext = AsyncRetry.of(
-                "id",
-                RetryConfig
-                        .custom()
-                        .maxAttempts(noOfAttempts)
-                        .build());
-        // Decorate the invocation of the HelloWorldService
-        Supplier<CompletionStage<String>> supplier = AsyncRetry.decorateCompletionStage(
-                retryContext,
-                scheduler,
-                () -> helloWorldService.returnHelloWorld());
-
-        // When
-        Try<String> resultTry = Try.of(() -> awaitResult(supplier.get()));
-
-        // Then the helloWorldService should be invoked n + 1 times
-        BDDMockito.then(helloWorldService).should(Mockito.times(noOfAttempts)).returnHelloWorld();
-        Assertions.assertThat(resultTry.isFailure()).isTrue();
-        Assertions.assertThat(resultTry.getCause().getCause()).isInstanceOf(WebServiceException.class);
-    }
-=======
 	@Test
 	public void shouldRetryInCaseOfExceptionAtSyncStage() {
 		// Given the HelloWorldService throws an exception
@@ -426,37 +256,5 @@
 		Assert.assertTrue(resultTry.isSuccess());
 
 	}
->>>>>>> 85107d7a
-
-	private void shouldCompleteFutureAfterAttemptsInCaseOfRetyOnResultAtAsyncStage(int noOfAttempts,
-	                                                                               String retryResponse) {
-
-		// Given the HelloWorldService throws an exception
-		BDDMockito.given(helloWorldService.returnHelloWorld())
-				.willReturn(completedFuture("Hello world"));
-
-
-		// Create a Retry with default configuration
-		AsyncRetry retryContext = AsyncRetry.of(
-				"id",
-				RetryConfig
-						.<String>custom()
-						.maxAttempts(noOfAttempts)
-						.retryOnResult(s -> s.contains(retryResponse))
-						.build());
-		// Decorate the invocation of the HelloWorldService
-		Supplier<CompletionStage<String>> supplier = AsyncRetry.decorateCompletionStage(
-				retryContext,
-				scheduler,
-				() -> helloWorldService.returnHelloWorld());
-
-		// When
-		Try<String> resultTry = Try.of(() -> awaitResult(supplier.get()));
-
-		// Then the helloWorldService should be invoked n + 1 times
-		BDDMockito.then(helloWorldService).should(Mockito.times(noOfAttempts)).returnHelloWorld();
-		Assertions.assertThat(resultTry.isSuccess()).isTrue();
-
-	}
 
 }