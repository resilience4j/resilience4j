--- conflicted
+++ resolved
@@ -38,711 +38,6 @@
  */
 public interface Retry {
 
-<<<<<<< HEAD
-	/**
-	 * Creates a Retry with a custom Retry configuration.
-	 *
-	 * @param name        the ID of the Retry
-	 * @param retryConfig a custom Retry configuration
-	 * @return a Retry with a custom Retry configuration.
-	 */
-	static Retry of(String name, RetryConfig retryConfig) {
-		return of(name, retryConfig, HashMap.empty());
-	}
-
-	/**
-	 * Creates a Retry with a custom Retry configuration.
-	 *
-	 * @param name        the ID of the Retry
-	 * @param retryConfig a custom Retry configuration
-	 * @param tags        tags to assign to the Retry
-	 * @return a Retry with a custom Retry configuration.
-	 */
-	static Retry of(String name, RetryConfig retryConfig, Map<String, String> tags) {
-		return new RetryImpl(name, retryConfig, tags);
-	}
-
-	/**
-	 * Creates a Retry with a custom Retry configuration.
-	 *
-	 * @param name                the ID of the Retry
-	 * @param retryConfigSupplier a supplier of a custom Retry configuration
-	 * @return a Retry with a custom Retry configuration.
-	 */
-	static Retry of(String name, Supplier<RetryConfig> retryConfigSupplier) {
-		return of(name, retryConfigSupplier.get(), HashMap.empty());
-	}
-
-	/**
-	 * Creates a Retry with a custom Retry configuration.
-	 *
-	 * @param name                the ID of the Retry
-	 * @param retryConfigSupplier a supplier of a custom Retry configuration
-	 * @param tags                tags to assign to the Retry
-	 * @return a Retry with a custom Retry configuration.
-	 */
-	static Retry of(String name, Supplier<RetryConfig> retryConfigSupplier, Map<String, String> tags) {
-		return new RetryImpl(name, retryConfigSupplier.get(), tags);
-	}
-
-	/**
-	 * Creates a Retry with default configuration.
-	 *
-	 * @param name the ID of the Retry
-	 * @return a Retry with default configuration
-	 */
-	static Retry ofDefaults(String name) {
-		return of(name, RetryConfig.ofDefaults(), HashMap.empty());
-	}
-
-	/**
-	 * Decorates CompletionStageSupplier with Retry
-	 *
-	 * @param retry     the retry context
-	 * @param scheduler execution service to use to schedule retries
-	 * @param supplier  completion stage supplier
-	 * @param <T>       type of completion stage result
-	 * @return decorated supplier
-	 */
-	static <T> Supplier<CompletionStage<T>> decorateCompletionStage(
-			Retry retry,
-			ScheduledExecutorService scheduler,
-			Supplier<CompletionStage<T>> supplier
-	) {
-		return () -> {
-
-			final CompletableFuture<T> promise = new CompletableFuture<>();
-			final Runnable block = new CompletableFutureAsyncRetryBlock<>(
-					scheduler, retry.asyncContext(), supplier, promise);
-			block.run();
-
-			return promise;
-		};
-	}
-
-	/**
-	 * Returns a Supplier of type Future which is decorated by Retry.
-	 *
-	 * Any delay which is specified in the retry context is accomplished by calling `Thread.sleep()`.  Thus it is not
-	 * recommended that `executor` be a single-threaded or otherwise fixed-thread-pool executor.
-	 *
-	 * @param retry     the retry context
-	 * @param scheduler execution service to use to pull supplied Futures and schedule retries
-	 * @param supplier  future supplier
-	 * @param <T>       type of future result
-	 * @return decorated supplier
-	 */
-	static <T> Supplier<Future<T>> decorateFuture(Retry retry, ScheduledExecutorService scheduler, Supplier<Future<T>> supplier) {
-		return () -> {
-			final CompletableFuture<T> promise = new CompletableFuture<>();
-			new FutureAsyncRetryBlock<>(scheduler, retry.asyncContext(), supplier, promise).run();
-			return promise;
-		};
-	}
-
-	/**
-	 * Creates a retryable supplier.
-	 *
-	 * @param retry    the retry context
-	 * @param supplier the original function
-	 * @param <T>      the type of results supplied by this supplier
-	 * @return a retryable function
-	 */
-	static <T> CheckedFunction0<T> decorateCheckedSupplier(Retry retry, CheckedFunction0<T> supplier) {
-		return () -> {
-			Retry.Context<T> context = retry.context();
-			do try {
-				T result = supplier.apply();
-				final boolean validationOfResult = context.onResult(result);
-				if (!validationOfResult) {
-					context.onComplete();
-					return result;
-				}
-			} catch (Exception exception) {
-				context.onError(exception);
-			} while (true);
-		};
-	}
-
-	/**
-	 * Creates a retryable runnable.
-	 *
-	 * @param retry    the retry context
-	 * @param runnable the original runnable
-	 * @return a retryable runnable
-	 */
-	static CheckedRunnable decorateCheckedRunnable(Retry retry, CheckedRunnable runnable) {
-		return () -> {
-			Retry.Context context = retry.context();
-			do try {
-				runnable.run();
-				context.onComplete();
-				break;
-			} catch (Exception exception) {
-				context.onError(exception);
-			} while (true);
-		};
-	}
-
-	/**
-	 * Creates a retryable function.
-	 *
-	 * @param retry    the retry context
-	 * @param function the original function
-	 * @param <T>      the type of the input to the function
-	 * @param <R>      the result type of the function
-	 * @return a retryable function
-	 */
-	static <T, R> CheckedFunction1<T, R> decorateCheckedFunction(Retry retry, CheckedFunction1<T, R> function) {
-		return (T t) -> {
-			Retry.Context<R> context = retry.context();
-			do try {
-				R result = function.apply(t);
-				final boolean validationOfResult = context.onResult(result);
-				if (!validationOfResult) {
-					context.onComplete();
-					return result;
-				}
-			} catch (Exception exception) {
-				context.onError(exception);
-			} while (true);
-		};
-	}
-
-	/**
-	 * Creates a retryable supplier.
-	 *
-	 * @param retry    the retry context
-	 * @param supplier the original function
-	 * @param <T>      the type of results supplied by this supplier
-	 * @return a retryable function
-	 */
-	static <T> Supplier<T> decorateSupplier(Retry retry, Supplier<T> supplier) {
-		return () -> {
-			Retry.Context<T> context = retry.context();
-			do try {
-				T result = supplier.get();
-				final boolean validationOfResult = context.onResult(result);
-				if (!validationOfResult) {
-					context.onComplete();
-					return result;
-				}
-			} catch (RuntimeException runtimeException) {
-				context.onRuntimeError(runtimeException);
-			} while (true);
-		};
-	}
-
-	/**
-	 * Creates a retryable supplier.
-	 *
-	 * @param retry    the retry context
-	 * @param supplier the original function
-	 * @param <T>      the type of results supplied by this supplier
-	 * @return a retryable function
-	 */
-	static <E extends Exception, T> Supplier<Either<E, T>> decorateEitherSupplier(Retry retry, Supplier<Either<E, T>> supplier) {
-		return () -> {
-			Retry.Context<T> context = retry.context();
-			do {
-				Either<E, T> result = supplier.get();
-				if(result.isRight()){
-					final boolean validationOfResult = context.onResult(result.get());
-					if (!validationOfResult) {
-						context.onComplete();
-						return result;
-					}
-				}else{
-					E exception = result.getLeft();
-					try {
-						context.onError(result.getLeft());
-					} catch (Exception e) {
-						return Either.left(exception);
-					}
-				}
-			}  while (true);
-		};
-	}
-
-	/**
-	 * Creates a retryable supplier.
-	 *
-	 * @param retry    the retry context
-	 * @param supplier the original function
-	 * @param <T>      the type of results supplied by this supplier
-	 * @return a retryable function
-	 */
-	static <T> Supplier<Try<T>> decorateTrySupplier(Retry retry, Supplier<Try<T>> supplier) {
-		return () -> {
-			Retry.Context<T> context = retry.context();
-			do {
-				Try<T> result = supplier.get();
-				if(result.isSuccess()){
-					final boolean validationOfResult = context.onResult(result.get());
-					if (!validationOfResult) {
-						context.onComplete();
-						return result;
-					}
-				}else{
-					Throwable cause = result.getCause();
-					if(cause instanceof Exception){
-						try {
-							context.onError((Exception)result.getCause());
-						} catch (Exception e) {
-							return result;
-						}
-					}
-					else{
-						return result;
-					}
-				}
-			} while (true);
-		};
-	}
-
-	/**
-	 * Creates a retryable callable.
-	 *
-	 * @param retry    the retry context
-	 * @param supplier the original function
-	 * @param <T>      the type of results supplied by this supplier
-	 * @return a retryable function
-	 */
-	static <T> Callable<T> decorateCallable(Retry retry, Callable<T> supplier) {
-		return () -> {
-			Retry.Context<T> context = retry.context();
-			do try {
-				T result = supplier.call();
-				final boolean validationOfResult = context.onResult(result);
-				if (!validationOfResult) {
-					context.onComplete();
-					return result;
-				}
-			} catch (Exception exception) {
-				context.onError(exception);
-			} while (true);
-		};
-	}
-
-	/**
-	 * Creates a retryable runnable.
-	 *
-	 * @param retry    the retry context
-	 * @param runnable the original runnable
-	 * @return a retryable runnable
-	 */
-	static Runnable decorateRunnable(Retry retry, Runnable runnable) {
-		return () -> {
-			Retry.Context context = retry.context();
-			do try {
-				runnable.run();
-				context.onComplete();
-				break;
-			} catch (RuntimeException runtimeException) {
-				context.onRuntimeError(runtimeException);
-			} while (true);
-		};
-	}
-
-	/**
-	 * Creates a retryable function.
-	 *
-	 * @param retry    the retry context
-	 * @param function the original function
-	 * @param <T>      the type of the input to the function
-	 * @param <R>      the result type of the function
-	 * @return a retryable function
-	 */
-	static <T, R> Function<T, R> decorateFunction(Retry retry, Function<T, R> function) {
-		return (T t) -> {
-			Retry.Context<R> context = retry.context();
-			do try {
-				R result = function.apply(t);
-				final boolean validationOfResult = context.onResult(result);
-				if (!validationOfResult) {
-					context.onComplete();
-					return result;
-				}
-			} catch (RuntimeException runtimeException) {
-				context.onRuntimeError(runtimeException);
-			} while (true);
-		};
-	}
-
-	/**
-	 * Returns the ID of this Retry.
-	 *
-	 * @return the ID of this Retry
-	 */
-	String getName();
-
-	/**
-	 * Creates a retry Context.
-	 *
-	 * @return the retry Context
-	 */
-	<T> Retry.Context<T> context();
-
-	/**
-	 * Creates a async retry Context.
-	 *
-	 * @return the async retry Context
-	 */
-	<T> Retry.AsyncContext<T> asyncContext();
-
-	/**
-	 * Returns the RetryConfig of this Retry.
-	 *
-	 * @return the RetryConfig of this Retry
-	 */
-	RetryConfig getRetryConfig();
-
-	/**
-	 * Returns an unmodifiable map with tags assigned to this Retry.
-	 *
-	 * @return the tags assigned to this Retry in an unmodifiable map
-	 */
-	Map<String, String> getTags();
-
-	/**
-	 * Returns an EventPublisher can be used to register event consumers.
-	 *
-	 * @return an EventPublisher
-	 */
-	EventPublisher getEventPublisher();
-
-	/**
-	 * Decorates and executes the decorated Supplier.
-	 *
-	 * @param checkedSupplier the original Supplier
-	 * @param <T>      the type of results supplied by this supplier
-	 * @return the result of the decorated Supplier.
-	 * @throws Throwable if something goes wrong applying this function to the given arguments
-	 */
-	default <T> T executeCheckedSupplier(CheckedFunction0<T> checkedSupplier) throws Throwable {
-		return decorateCheckedSupplier(this, checkedSupplier).apply();
-	}
-
-	/**
-	 * Decorates and executes the decorated Supplier.
-	 *
-	 * @param supplier the original Supplier
-	 * @param <T>      the type of results supplied by this supplier
-	 * @return the result of the decorated Supplier.
-	 */
-	default <T> T executeSupplier(Supplier<T> supplier) {
-		return decorateSupplier(this, supplier).get();
-	}
-
-	/**
-	 * Decorates and executes the decorated Supplier.
-	 *
-	 * @param supplier the original Supplier
-	 * @param <T>      the type of results supplied by this supplier
-	 * @return the result of the decorated Supplier.
-	 */
-	default <E extends Exception, T> Either<E, T> executeEitherSupplier(Supplier<Either<E, T>> supplier) {
-		return decorateEitherSupplier(this, supplier).get();
-	}
-
-	/**
-	 * Decorates and executes the decorated Supplier.
-	 *
-	 * @param supplier the original Supplier
-	 * @param <T>      the type of results supplied by this supplier
-	 * @return the result of the decorated Supplier.
-	 */
-	default <T> Try<T> executeTrySupplier(Supplier<Try<T>> supplier) {
-		return decorateTrySupplier(this, supplier).get();
-	}
-
-	/**
-	 * Decorates and executes the decorated Callable.
-	 *
-	 * @param callable the original Callable
-	 * @param <T>      the result type of callable
-	 * @return the result of the decorated Callable.
-	 * @throws Exception if unable to compute a result
-	 */
-	default <T> T executeCallable(Callable<T> callable) throws Exception {
-		return decorateCallable(this, callable).call();
-	}
-
-	/**
-	 * Decorates and executes the decorated Runnable.
-	 *
-	 * @param runnable the original Runnable
-	 */
-	default void executeRunnable(Runnable runnable) {
-		decorateRunnable(this, runnable).run();
-	}
-
-	/**
-	 * Decorates and executes the decorated CompletionStage.
-	 *
-	 * @param scheduler execution service to use to schedule retries
-	 * @param supplier  the original CompletionStage
-	 * @param <T>       the type of results supplied by this supplier
-	 * @return the decorated CompletionStage.
-	 */
-	default <T> CompletionStage<T> executeCompletionStage(ScheduledExecutorService scheduler, Supplier<CompletionStage<T>> supplier) {
-		return decorateCompletionStage(this, scheduler, supplier).get();
-	}
-
-	/**
-	 * Decorates and executes the decorated Future.
-	 *
-	 * @param scheduler execution service to use to pull and wait for supplied Futures
-	 * @param supplier  future supplier
-	 * @param <T>       type of future result
-	 * @return the decorated Future
-	 */
-	default <T> Future<T> executeFuture(ScheduledExecutorService scheduler, Supplier<Future<T>> supplier) {
-		return decorateFuture(this, scheduler, supplier).get();
-	}
-
-	/**
-	 * Get the Metrics of this RateLimiter.
-	 *
-	 * @return the Metrics of this RateLimiter
-	 */
-	Metrics getMetrics();
-
-	interface Metrics {
-
-		/**
-		 * Returns the number of successful calls without a retry attempt.
-		 *
-		 * @return the number of successful calls without a retry attempt
-		 */
-		long getNumberOfSuccessfulCallsWithoutRetryAttempt();
-
-		/**
-		 * Returns the number of failed calls without a retry attempt.
-		 *
-		 * @return the number of failed calls without a retry attempt
-		 */
-		long getNumberOfFailedCallsWithoutRetryAttempt();
-
-		/**
-		 * Returns the number of successful calls after a retry attempt.
-		 *
-		 * @return the number of successful calls after a retry attempt
-		 */
-		long getNumberOfSuccessfulCallsWithRetryAttempt();
-
-		/**
-		 * Returns the number of failed calls after all retry attempts.
-		 *
-		 * @return the number of failed calls after all retry attempts
-		 */
-		long getNumberOfFailedCallsWithRetryAttempt();
-	}
-
-	interface AsyncContext<T> {
-
-		/**
-		 * Records a successful call.
-		 * @deprecated since 1.2.0
-		 */
-		@Deprecated
-		void onSuccess();
-
-		/**
-		 * Records a successful call or retryable call with the needed generated retry events.
-         * When there is a successful retry before reaching the max retries limit , it will generate {@link RetryOnSuccessEvent}
-		 * When the retry reach the max retries limit , it will generate {@link RetryOnErrorEvent} with last exception or {@link MaxRetriesExceeded} if no other exception thrown
-		 */
-		void onComplete();
-
-		/**
-		 * Records an failed call.
-		 *
-		 * @param throwable the exception to handle
-		 * @return delay in milliseconds until the next try
-		 */
-		long onError(Throwable throwable);
-
-		/**
-		 * check the result call.
-		 *
-		 * @param result the  result to validate
-		 * @return delay in milliseconds until the next try if the result match the predicate
-		 */
-		long onResult(T result);
-	}
-
-	/**
-	 * the retry context which will be used during the retry iteration to decide what can be done on error , result, on runtime error
-	 *
-	 * @param <T> the result type
-	 */
-	interface Context<T> {
-
-		/**
-		 * Records a successful call.
-		 * @deprecated since 1.2.0
-		 */
-		@Deprecated
-		void onSuccess();
-
-
-		/**
-		 * Records a successful call or retryable call with the needed generated retry events.
-         * When there is a successful retry before reaching the max retries limit , it will generate {@link RetryOnSuccessEvent}
-		 * When the retry reach the max retries limit , it will generate {@link RetryOnErrorEvent} with last exception or {@link MaxRetriesExceeded} if no other exception thrown
-		 */
-		void onComplete();
-
-		/**
-		 * @param result the returned result from the called logic
-		 * @return true if we need to retry again or false if no retry anymore
-		 */
-		boolean onResult(T result);
-
-		/**
-		 * Handles a checked exception
-		 *
-		 * @param exception the exception to handle
-		 * @throws Exception when retry count has exceeded
-		 */
-		void onError(Exception exception) throws Exception;
-
-		/**
-		 * Handles a runtime exception
-		 *
-		 * @param runtimeException the exception to handle
-         * @throws RuntimeException when retry count has exceeded
-		 */
-		void onRuntimeError(RuntimeException runtimeException);
-	}
-
-	/**
-	 * An EventPublisher which subscribes to the reactive stream of RetryEvents and
-	 * can be used to register event consumers.
-	 *
-	 * To understand when the handlers are called, see the documentation of the respective events.
-	 */
-	interface EventPublisher extends io.github.resilience4j.core.EventPublisher<RetryEvent> {
-
-		EventPublisher onRetry(EventConsumer<RetryOnRetryEvent> eventConsumer);
-
-		EventPublisher onSuccess(EventConsumer<RetryOnSuccessEvent> eventConsumer);
-
-		EventPublisher onError(EventConsumer<RetryOnErrorEvent> eventConsumer);
-
-		EventPublisher onIgnoredError(EventConsumer<RetryOnIgnoredErrorEvent> eventConsumer);
-
-	}
-
-	class CompletableFutureAsyncRetryBlock<T> implements Runnable {
-		private final ScheduledExecutorService scheduler;
-		private final Retry.AsyncContext<T> retryContext;
-		private final Supplier<CompletionStage<T>> supplier;
-		private final CompletableFuture<T> promise;
-
-		CompletableFutureAsyncRetryBlock(
-				ScheduledExecutorService scheduler,
-				Retry.AsyncContext<T> retryContext,
-				Supplier<CompletionStage<T>> supplier,
-				CompletableFuture<T> promise
-		) {
-			this.scheduler = scheduler;
-			this.retryContext = retryContext;
-			this.supplier = supplier;
-			this.promise = promise;
-		}
-
-		@Override
-		public void run() {
-			final CompletionStage<T> stage = supplier.get();
-
-			stage.whenComplete((result, throwable) -> {
-				if(throwable != null){
-					if(throwable instanceof Exception){
-						onError((Exception) throwable);
-					}else{
-						promise.completeExceptionally(throwable);
-					}
-				}else{
-					onResult(result);
-				}
-			});
-		}
-
-		private void onError(Exception t) {
-			final long delay = retryContext.onError(t);
-
-			if (delay < 1) {
-				promise.completeExceptionally(t);
-			} else {
-				scheduler.schedule(this, delay, TimeUnit.MILLISECONDS);
-			}
-		}
-
-		private void onResult(T result) {
-			final long delay = retryContext.onResult(result);
-
-			if (delay < 1) {
-				promise.complete(result);
-				retryContext.onComplete();
-			} else {
-				scheduler.schedule(this, delay, TimeUnit.MILLISECONDS);
-			}
-		}
-	}
-
-	class FutureAsyncRetryBlock<T> implements Runnable {
-		private final ScheduledExecutorService scheduler;
-		private final Retry.AsyncContext<T> retryContext;
-		private final Supplier<Future<T>> supplier;
-		private final CompletableFuture<T> promise;
-
-		public FutureAsyncRetryBlock(
-				ScheduledExecutorService scheduler,
-				AsyncContext<T> retryContext,
-				Supplier<Future<T>> supplier,
-				CompletableFuture<T> promise
-		) {
-			this.scheduler = scheduler;
-			this.retryContext = retryContext;
-			this.supplier = supplier;
-			this.promise = promise;
-		}
-
-		@Override
-		public void run() {
-			try {
-				T val = supplier.get().get();
-				final long delay = retryContext.onResult(val);
-				if (delay < 1) {
-					retryContext.onComplete();
-					promise.complete(val);
-				} else {
-					scheduler.schedule(this, delay, TimeUnit.MILLISECONDS);
-				}
-
-			} catch (InterruptedException e) {
-				promise.completeExceptionally(e);
-				Thread.currentThread().interrupt();
-
-			} catch (ExecutionException e) {
-				// ExecutionExceptions always wrap Exceptions
-				Exception ex = (Exception) e.getCause();
-				final long delay = retryContext.onError(ex);
-
-				if (delay < 1) {
-					promise.completeExceptionally(ex);
-				} else {
-					scheduler.schedule(this, delay, TimeUnit.MILLISECONDS);
-				}
-
-			} catch (RuntimeException e) {
-				promise.completeExceptionally(e);
-			}
-		}
-	}
-=======
     /**
      * Creates a Retry with a custom Retry configuration.
      *
@@ -817,10 +112,30 @@
         return () -> {
 
             final CompletableFuture<T> promise = new CompletableFuture<>();
-            final Runnable block = new AsyncRetryBlock<>(scheduler, retry.asyncContext(), supplier,
-                promise);
+            final Runnable block = new CompletableFutureAsyncRetryBlock<>(
+                scheduler, retry.asyncContext(), supplier, promise);
             block.run();
 
+            return promise;
+        };
+    }
+
+    /**
+     * Returns a Supplier of type Future which is decorated by Retry.
+     *
+     * Any delay which is specified in the retry context is accomplished by calling `Thread.sleep()`.  Thus it is not
+     * recommended that `executor` be a single-threaded or otherwise fixed-thread-pool executor.
+     *
+     * @param retry     the retry context
+     * @param scheduler execution service to use to pull supplied Futures and schedule retries
+     * @param supplier  future supplier
+     * @param <T>       type of future result
+     * @return decorated supplier
+     */
+    static <T> Supplier<Future<T>> decorateFuture(Retry retry, ScheduledExecutorService scheduler, Supplier<Future<T>> supplier) {
+        return () -> {
+            final CompletableFuture<T> promise = new CompletableFuture<>();
+            new FutureAsyncRetryBlock<>(scheduler, retry.asyncContext(), supplier, promise).run();
             return promise;
         };
     }
@@ -1333,14 +648,13 @@
 
     }
 
-    class AsyncRetryBlock<T> implements Runnable {
-
+    class CompletableFutureAsyncRetryBlock<T> implements Runnable {
         private final ScheduledExecutorService scheduler;
         private final Retry.AsyncContext<T> retryContext;
         private final Supplier<CompletionStage<T>> supplier;
         private final CompletableFuture<T> promise;
 
-        AsyncRetryBlock(
+        CompletableFutureAsyncRetryBlock(
             ScheduledExecutorService scheduler,
             Retry.AsyncContext<T> retryContext,
             Supplier<CompletionStage<T>> supplier,
@@ -1357,13 +671,13 @@
             final CompletionStage<T> stage = supplier.get();
 
             stage.whenComplete((result, throwable) -> {
-                if (throwable != null) {
-                    if (throwable instanceof Exception) {
+                if(throwable != null){
+                    if(throwable instanceof Exception){
                         onError((Exception) throwable);
-                    } else {
+                    }else{
                         promise.completeExceptionally(throwable);
                     }
-                } else {
+                }else{
                     onResult(result);
                 }
             });
@@ -1390,5 +704,55 @@
             }
         }
     }
->>>>>>> 9f62d716
+
+    class FutureAsyncRetryBlock<T> implements Runnable {
+        private final ScheduledExecutorService scheduler;
+        private final Retry.AsyncContext<T> retryContext;
+        private final Supplier<Future<T>> supplier;
+        private final CompletableFuture<T> promise;
+
+        public FutureAsyncRetryBlock(
+            ScheduledExecutorService scheduler,
+            AsyncContext<T> retryContext,
+            Supplier<Future<T>> supplier,
+            CompletableFuture<T> promise
+        ) {
+            this.scheduler = scheduler;
+            this.retryContext = retryContext;
+            this.supplier = supplier;
+            this.promise = promise;
+        }
+
+        @Override
+        public void run() {
+            try {
+                T val = supplier.get().get();
+                final long delay = retryContext.onResult(val);
+                if (delay < 1) {
+                    retryContext.onComplete();
+                    promise.complete(val);
+                } else {
+                    scheduler.schedule(this, delay, TimeUnit.MILLISECONDS);
+                }
+
+            } catch (InterruptedException e) {
+                promise.completeExceptionally(e);
+                Thread.currentThread().interrupt();
+
+            } catch (ExecutionException e) {
+                // ExecutionExceptions always wrap Exceptions
+                Exception ex = (Exception) e.getCause();
+                final long delay = retryContext.onError(ex);
+
+                if (delay < 1) {
+                    promise.completeExceptionally(ex);
+                } else {
+                    scheduler.schedule(this, delay, TimeUnit.MILLISECONDS);
+                }
+
+            } catch (RuntimeException e) {
+                promise.completeExceptionally(e);
+            }
+        }
+    }
 }