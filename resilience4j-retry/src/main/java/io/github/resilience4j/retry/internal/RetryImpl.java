/*
 *
 *  Copyright 2016 Robert Winkler
 *
 *  Licensed under the Apache License, Version 2.0 (the "License");
 *  you may not use this file except in compliance with the License.
 *  You may obtain a copy of the License at
 *
 *         http://www.apache.org/licenses/LICENSE-2.0
 *
 *  Unless required by applicable law or agreed to in writing, software
 *  distributed under the License is distributed on an "AS IS" BASIS,
 *  WITHOUT WARRANTIES OR CONDITIONS OF ANY KIND, either express or implied.
 *  See the License for the specific language governing permissions and
 *  limitations under the License.
 *
 *
 */
package io.github.resilience4j.retry.internal;

import java.util.concurrent.atomic.AtomicInteger;
import java.util.concurrent.atomic.AtomicReference;
import java.util.concurrent.atomic.LongAdder;
import java.util.function.Function;
import java.util.function.Predicate;
import java.util.function.Supplier;

import io.github.resilience4j.core.EventConsumer;
import io.github.resilience4j.core.EventProcessor;
import io.github.resilience4j.retry.Retry;
import io.github.resilience4j.retry.RetryConfig;
import io.github.resilience4j.retry.event.RetryEvent;
import io.github.resilience4j.retry.event.RetryOnErrorEvent;
import io.github.resilience4j.retry.event.RetryOnIgnoredErrorEvent;
import io.github.resilience4j.retry.event.RetryOnRetryEvent;
import io.github.resilience4j.retry.event.RetryOnSuccessEvent;
import io.vavr.CheckedConsumer;
import io.vavr.control.Option;
import io.vavr.control.Try;

public class RetryImpl<T> implements Retry {


    private final Metrics metrics;
    private final RetryEventProcessor eventProcessor;
    private final Predicate<T> resultPredicate;
    private String name;
    private RetryConfig config;
    private int maxAttempts;
    private Function<Integer, Long> intervalFunction;
    private Predicate<Throwable> exceptionPredicate;
    private LongAdder succeededAfterRetryCounter;
    private LongAdder failedAfterRetryCounter;
    private LongAdder succeededWithoutRetryCounter;
    private LongAdder failedWithoutRetryCounter;
    /*package*/ static CheckedConsumer<Long> sleepFunction = Thread::sleep;

    public RetryImpl(String name, RetryConfig config){
        this.name = name;
        this.config = config;
        this.maxAttempts = config.getMaxAttempts();
        this.intervalFunction = config.getIntervalFunction();
        this.exceptionPredicate = config.getExceptionPredicate();
        this.resultPredicate = config.getResultPredicate();
        this.metrics = this.new RetryMetrics();
        this.eventProcessor = new RetryEventProcessor();
        succeededAfterRetryCounter = new LongAdder();
        failedAfterRetryCounter = new LongAdder();
        succeededWithoutRetryCounter = new LongAdder();
        failedWithoutRetryCounter = new LongAdder();
    }

    public final class ContextImpl implements Retry.Context<T> {

        private final AtomicInteger numOfAttempts = new AtomicInteger(0);
        private final AtomicReference<Exception> lastException = new AtomicReference<>();
        private final AtomicReference<RuntimeException> lastRuntimeException = new AtomicReference<>();

        private ContextImpl() {
        }

        public void onSuccess() {
            int currentNumOfAttempts = numOfAttempts.get();
            if(currentNumOfAttempts > 0){
                succeededAfterRetryCounter.increment();
                Throwable throwable = Option.of(lastException.get()).getOrElse(lastRuntimeException.get());
                publishRetryEvent(() -> new RetryOnSuccessEvent(getName(), currentNumOfAttempts, throwable));
            }else{
                succeededWithoutRetryCounter.increment();
            }
        }

        public boolean onResult(T result) {
            if (null != resultPredicate && resultPredicate.test(result)) {
                int currentNumOfAttempts = numOfAttempts.incrementAndGet();
                if (currentNumOfAttempts >= maxAttempts) {
                    return false;
                } else {
<<<<<<< HEAD
                    waitIntervalAfterResultFailure(currentNumOfAttempts, result);
=======
	                waitIntervalAfterFailure(currentNumOfAttempts, null);
>>>>>>> 85107d7a
                    return true;
                }
            }
            return false;
        }

        public void onError(Exception exception) throws Throwable{
            if(exceptionPredicate.test(exception)){
                lastException.set(exception);
                throwOrSleepAfterException();
            }else{
                failedWithoutRetryCounter.increment();
                publishRetryEvent(() -> new RetryOnIgnoredErrorEvent(getName(), exception));
                throw exception;
            }
        }

        public void onRuntimeError(RuntimeException runtimeException){
            if(exceptionPredicate.test(runtimeException)){
                lastRuntimeException.set(runtimeException);
                throwOrSleepAfterRuntimeException();
            }else{
                failedWithoutRetryCounter.increment();
                publishRetryEvent(() -> new RetryOnIgnoredErrorEvent(getName(), runtimeException));
                throw runtimeException;
            }
        }

        private void throwOrSleepAfterException() throws Exception {
            int currentNumOfAttempts = numOfAttempts.incrementAndGet();
            Exception throwable = lastException.get();
            if (currentNumOfAttempts >= maxAttempts) {
                failedAfterRetryCounter.increment();
                publishRetryEvent(() -> new RetryOnErrorEvent(getName(), currentNumOfAttempts, throwable));
                throw throwable;
            } else {
                waitIntervalAfterFailure(currentNumOfAttempts, throwable);
            }
        }

        private void throwOrSleepAfterRuntimeException(){
            int currentNumOfAttempts = numOfAttempts.incrementAndGet();
            RuntimeException throwable = lastRuntimeException.get();
            if(currentNumOfAttempts >= maxAttempts){
                failedAfterRetryCounter.increment();
                publishRetryEvent(() -> new RetryOnErrorEvent(getName(), currentNumOfAttempts, throwable));
                throw throwable;
            }else{
                waitIntervalAfterFailure(currentNumOfAttempts, throwable);
            }
        }

        private void waitIntervalAfterFailure(int currentNumOfAttempts, Throwable throwable) {
            // wait interval until the next attempt should start
            long interval = intervalFunction.apply(numOfAttempts.get());
            publishRetryEvent(()-> new RetryOnRetryEvent(getName(), currentNumOfAttempts, throwable, interval));
            Try.run(() -> sleepFunction.accept(interval))
                    .getOrElseThrow(ex -> lastRuntimeException.get());
        }

        private void waitIntervalAfterResultFailure(int currentNumOfAttempts, T result) {
            // wait interval until the next attempt should start
            long interval = intervalFunction.apply(numOfAttempts.get());
            publishRetryEvent(() -> new RetryOnRetryEvent(getName(), currentNumOfAttempts, null, interval));
            Try.run(() -> sleepFunction.accept(interval))
                    .getOrElseThrow(ex -> lastRuntimeException.get());

        }

    }

    /**
     * {@inheritDoc}
     */
    @Override
    public String getName() {
        return name;
    }

    @Override
    @SuppressWarnings("unchecked")
    public Context context() {
        return new ContextImpl();
    }

    @Override
    public RetryConfig getRetryConfig() {
        return config;
    }


    private void publishRetryEvent(Supplier<RetryEvent> event) {
        if(eventProcessor.hasConsumers()) {
            eventProcessor.consumeEvent(event.get());
        }
    }

    @Override
    public EventPublisher getEventPublisher() {
        return eventProcessor;
    }

    /**
     * {@inheritDoc}
     */
    @Override
    public Metrics getMetrics() {
        return this.metrics;
    }

    public final class RetryMetrics implements Metrics {
        private RetryMetrics() {
        }

        @Override
        public long getNumberOfSuccessfulCallsWithoutRetryAttempt() {
            return succeededWithoutRetryCounter.longValue();
        }

        @Override
        public long getNumberOfFailedCallsWithoutRetryAttempt() {
            return failedWithoutRetryCounter.longValue();
        }

        @Override
        public long getNumberOfSuccessfulCallsWithRetryAttempt() {
            return succeededAfterRetryCounter.longValue();
        }

        @Override
        public long getNumberOfFailedCallsWithRetryAttempt() {
            return failedAfterRetryCounter.longValue();
        }
    }

    private class RetryEventProcessor extends EventProcessor<RetryEvent> implements EventConsumer<RetryEvent>, EventPublisher {

        @Override
        public void consumeEvent(RetryEvent event) {
            super.processEvent(event);
        }

        @Override
        public EventPublisher onRetry(EventConsumer<RetryOnRetryEvent> onRetryEventConsumer) {
            registerConsumer(RetryOnRetryEvent.class, onRetryEventConsumer);
            return this;
        }

        @Override
        public EventPublisher onSuccess(EventConsumer<RetryOnSuccessEvent> onSuccessEventConsumer) {
            registerConsumer(RetryOnSuccessEvent.class, onSuccessEventConsumer);
            return this;
        }

        @Override
        public EventPublisher onError(EventConsumer<RetryOnErrorEvent> onErrorEventConsumer) {
            registerConsumer(RetryOnErrorEvent.class, onErrorEventConsumer);
            return this;
        }

        @Override
        public EventPublisher onIgnoredError(EventConsumer<RetryOnIgnoredErrorEvent> onIgnoredErrorEventConsumer) {
            registerConsumer(RetryOnIgnoredErrorEvent.class, onIgnoredErrorEventConsumer);
            return this;
        }
    }
}<|MERGE_RESOLUTION|>--- conflicted
+++ resolved
@@ -96,11 +96,7 @@
                 if (currentNumOfAttempts >= maxAttempts) {
                     return false;
                 } else {
-<<<<<<< HEAD
-                    waitIntervalAfterResultFailure(currentNumOfAttempts, result);
-=======
 	                waitIntervalAfterFailure(currentNumOfAttempts, null);
->>>>>>> 85107d7a
                     return true;
                 }
             }
@@ -161,15 +157,6 @@
                     .getOrElseThrow(ex -> lastRuntimeException.get());
         }
 
-        private void waitIntervalAfterResultFailure(int currentNumOfAttempts, T result) {
-            // wait interval until the next attempt should start
-            long interval = intervalFunction.apply(numOfAttempts.get());
-            publishRetryEvent(() -> new RetryOnRetryEvent(getName(), currentNumOfAttempts, null, interval));
-            Try.run(() -> sleepFunction.accept(interval))
-                    .getOrElseThrow(ex -> lastRuntimeException.get());
-
-        }
-
     }
 
     /**
