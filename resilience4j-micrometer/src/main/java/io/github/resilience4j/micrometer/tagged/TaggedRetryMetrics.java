--- conflicted
+++ resolved
@@ -39,11 +39,7 @@
     /**
      * Creates a new binder that uses given {@code registry} as source of retries.
      *
-<<<<<<< HEAD
-     * @param registry the source of retries
-=======
      * @param retryRegistry the source of retries
->>>>>>> 0832928f
      * @return The {@link TaggedRetryMetrics} instance.
      */
     public static TaggedRetryMetrics ofRetryRegistry(RetryRegistry retryRegistry) {
@@ -54,11 +50,7 @@
      * Creates a new binder that uses given {@code registry} as source of retries.
      *
      * @param names custom metric names
-<<<<<<< HEAD
-     * @param registry the source of retries
-=======
      * @param retryRegistry the source of retries
->>>>>>> 0832928f
      * @return The {@link TaggedRetryMetrics} instance.
      */
     public static TaggedRetryMetrics ofRetryRegistry(MetricNames names, RetryRegistry retryRegistry) {
