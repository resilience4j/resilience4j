/*
 * Copyright 2019 Yevhenii Voievodin
 *
 * Licensed under the Apache License, Version 2.0 (the "License");
 * you may not use this file except in compliance with the License.
 * You may obtain a copy of the License at
 *
 *        http://www.apache.org/licenses/LICENSE-2.0
 *
 * Unless required by applicable law or agreed to in writing, software
 * distributed under the License is distributed on an "AS IS" BASIS,
 * WITHOUT WARRANTIES OR CONDITIONS OF ANY KIND, either express or implied.
 * See the License for the specific language governing permissions and
 * limitations under the License.
 */
package io.github.resilience4j.micrometer.tagged;

import io.github.resilience4j.bulkhead.Bulkhead;
import io.github.resilience4j.bulkhead.Bulkhead.Metrics;
import io.github.resilience4j.bulkhead.BulkheadRegistry;
import io.github.resilience4j.micrometer.BulkheadMetrics;
import io.micrometer.core.instrument.Gauge;
import io.micrometer.core.instrument.Meter;
import io.micrometer.core.instrument.MeterRegistry;
import io.micrometer.core.instrument.binder.MeterBinder;

import java.util.HashSet;
import java.util.Set;

import static java.util.Objects.requireNonNull;

/**
 * A micrometer binder that is used to register bulkhead exposed {@link Metrics metrics}.
 * The main difference from {@link BulkheadMetrics} is that this binder uses tags
 * to distinguish between metrics.
 */
public class TaggedBulkheadMetrics extends AbstractMetrics implements MeterBinder {

    /**
     * Creates a new binder that uses given {@code registry} as source of bulkheads.
     *
<<<<<<< HEAD
     * @param registry the source of bulkheads
=======
     * @param bulkheadRegistry the source of bulkheads
>>>>>>> 0832928f
     * @return The {@link TaggedBulkheadMetrics} instance.
     */
    public static TaggedBulkheadMetrics ofBulkheadRegistry(BulkheadRegistry bulkheadRegistry) {
        return new TaggedBulkheadMetrics(MetricNames.ofDefaults(), bulkheadRegistry);
    }

    /**
     * Creates a new binder defining custom metric names and
     * using given {@code registry} as source of bulkheads.
     *
     * @param names custom names of the metrics
<<<<<<< HEAD
     * @param registry the source of bulkheads
=======
     * @param bulkheadRegistry the source of bulkheads
>>>>>>> 0832928f
     * @return The {@link TaggedBulkheadMetrics} instance.
     */
    public static TaggedBulkheadMetrics ofBulkheadRegistry(MetricNames names, BulkheadRegistry bulkheadRegistry) {
        return new TaggedBulkheadMetrics(names, bulkheadRegistry);
    }

    private final MetricNames names;
    private final BulkheadRegistry bulkheadRegistry;

    private TaggedBulkheadMetrics(MetricNames names, BulkheadRegistry bulkheadRegistry) {
        super();
        this.names = requireNonNull(names);
        this.bulkheadRegistry = requireNonNull(bulkheadRegistry);
    }

    @Override
    public void bindTo(MeterRegistry registry) {
        for (Bulkhead bulkhead : bulkheadRegistry.getAllBulkheads()) {
            addMetrics(registry, bulkhead);
        }
        bulkheadRegistry.getEventPublisher().onEntryAdded(event -> addMetrics(registry, event.getAddedEntry()));
        bulkheadRegistry.getEventPublisher().onEntryRemoved(event -> removeMetrics(registry, event.getRemovedEntry().getName()));
        bulkheadRegistry.getEventPublisher().onEntryReplaced(event -> {
            removeMetrics(registry, event.getOldEntry().getName());
            addMetrics(registry, event.getNewEntry());
        });
    }

    private void addMetrics(MeterRegistry registry, Bulkhead bulkhead) {
        Set<Meter.Id> idSet = new HashSet<>();

        idSet.add(Gauge.builder(names.getAvailableConcurrentCallsMetricName(), bulkhead, (bh) -> bh.getMetrics().getAvailableConcurrentCalls())
                .tag(TagNames.NAME, bulkhead.getName())
                .register(registry).getId());
        idSet.add(Gauge.builder(names.getMaxAllowedConcurrentCallsMetricName(), bulkhead, (bh) -> bh.getMetrics().getMaxAllowedConcurrentCalls())
                .tag(TagNames.NAME, bulkhead.getName())
                .register(registry).getId());

        meterIdMap.put(bulkhead.getName(), idSet);
    }

    /** Defines possible configuration for metric names. */
    public static class MetricNames {

        public static final String DEFAULT_BULKHEAD_AVAILABLE_CONCURRENT_CALLS_METRIC_NAME = "resilience4j_bulkhead_available_concurrent_calls";
        public static final String DEFAULT_BULKHEAD_MAX_ALLOWED_CONCURRENT_CALLS_METRIC_NAME = "resilience4j_bulkhead_max_allowed_concurrent_calls";

        /**
         * Returns a builder for creating custom metric names.
         * Note that names have default values, so only desired metrics can be renamed.
         * @return The builder.
         */
        public static Builder custom() {
            return new Builder();
        }

        /** Returns default metric names.
         * @return The default {@link MetricNames} instance.
         */
        public static MetricNames ofDefaults() {
            return new MetricNames();
        }

        private String availableConcurrentCallsMetricName = DEFAULT_BULKHEAD_AVAILABLE_CONCURRENT_CALLS_METRIC_NAME;
        private String maxAllowedConcurrentCallsMetricName = DEFAULT_BULKHEAD_MAX_ALLOWED_CONCURRENT_CALLS_METRIC_NAME;

        private MetricNames() {}

        /**
         * Returns the metric name for bulkhead concurrent calls,
         * defaults to {@value DEFAULT_BULKHEAD_AVAILABLE_CONCURRENT_CALLS_METRIC_NAME}.
         * @return The available concurrent calls metric name.
         */
        public String getAvailableConcurrentCallsMetricName() {
            return availableConcurrentCallsMetricName;
        }

        /**
         * Returns the metric name for bulkhead max available concurrent calls,
         * defaults to {@value DEFAULT_BULKHEAD_MAX_ALLOWED_CONCURRENT_CALLS_METRIC_NAME}.
         * @return The max allowed concurrent calls metric name.
         */
        public String getMaxAllowedConcurrentCallsMetricName() {
            return maxAllowedConcurrentCallsMetricName;
        }

        /** Helps building custom instance of {@link MetricNames}. */
        public static class Builder {

            private final MetricNames metricNames = new MetricNames();

            /** Overrides the default metric name {@value MetricNames#DEFAULT_BULKHEAD_AVAILABLE_CONCURRENT_CALLS_METRIC_NAME} with a given one.
             * @param availableConcurrentCallsMetricNames The available concurrent calls metric name.
             * @return The builder.
             */
            public Builder availableConcurrentCallsMetricName(String availableConcurrentCallsMetricNames) {
                metricNames.availableConcurrentCallsMetricName = requireNonNull(availableConcurrentCallsMetricNames);
                return this;
            }

            /** Overrides the default metric name {@value MetricNames#DEFAULT_BULKHEAD_MAX_ALLOWED_CONCURRENT_CALLS_METRIC_NAME} with a given one.
             * @param maxAllowedConcurrentCallsMetricName The max allowed concurrent calls metric name.
             * @return The builder.
             */
            public Builder maxAllowedConcurrentCallsMetricName(String maxAllowedConcurrentCallsMetricName) {
                metricNames.maxAllowedConcurrentCallsMetricName = requireNonNull(maxAllowedConcurrentCallsMetricName);
                return this;
            }

            /** Builds {@link MetricNames} instance.
             * @return The built {@link MetricNames} instance.
             */
            public MetricNames build() {
                return metricNames;
            }
        }
    }
}<|MERGE_RESOLUTION|>--- conflicted
+++ resolved
@@ -39,11 +39,7 @@
     /**
      * Creates a new binder that uses given {@code registry} as source of bulkheads.
      *
-<<<<<<< HEAD
-     * @param registry the source of bulkheads
-=======
      * @param bulkheadRegistry the source of bulkheads
->>>>>>> 0832928f
      * @return The {@link TaggedBulkheadMetrics} instance.
      */
     public static TaggedBulkheadMetrics ofBulkheadRegistry(BulkheadRegistry bulkheadRegistry) {
@@ -55,11 +51,7 @@
      * using given {@code registry} as source of bulkheads.
      *
      * @param names custom names of the metrics
-<<<<<<< HEAD
-     * @param registry the source of bulkheads
-=======
      * @param bulkheadRegistry the source of bulkheads
->>>>>>> 0832928f
      * @return The {@link TaggedBulkheadMetrics} instance.
      */
     public static TaggedBulkheadMetrics ofBulkheadRegistry(MetricNames names, BulkheadRegistry bulkheadRegistry) {
