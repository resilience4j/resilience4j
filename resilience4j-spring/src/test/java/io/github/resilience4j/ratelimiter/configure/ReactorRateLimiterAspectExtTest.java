/*
 * Copyright 2019 Mahmoud Romeh
 *
 * Licensed under the Apache License, Version 2.0 (the "License");
 * you may not use this file except in compliance with the License.
 * You may obtain a copy of the License at
 *
 *        http://www.apache.org/licenses/LICENSE-2.0
 *
 * Unless required by applicable law or agreed to in writing, software
 * distributed under the License is distributed on an "AS IS" BASIS,
 * WITHOUT WARRANTIES OR CONDITIONS OF ANY KIND, either express or implied.
 * See the License for the specific language governing permissions and
 * limitations under the License.
 */
package io.github.resilience4j.ratelimiter.configure;

<<<<<<< HEAD

=======
import io.github.resilience4j.ratelimiter.RateLimiter;
>>>>>>> e8f80339
import org.aspectj.lang.ProceedingJoinPoint;
import org.junit.Test;
import org.junit.runner.RunWith;
import org.mockito.InjectMocks;
import org.mockito.Mock;
import org.mockito.junit.MockitoJUnitRunner;
<<<<<<< HEAD

import io.github.resilience4j.ratelimiter.RateLimiter;
import io.vavr.CheckedFunction0;
import static org.assertj.core.api.Assertions.assertThat;
=======
>>>>>>> e8f80339
import reactor.core.publisher.Flux;
import reactor.core.publisher.Mono;

import static org.assertj.core.api.Assertions.assertThat;
import static org.mockito.Mockito.when;

/**
 * aspect unit test
 */
@RunWith(MockitoJUnitRunner.class)
public class ReactorRateLimiterAspectExtTest {

    @Mock
    ProceedingJoinPoint proceedingJoinPoint;

    @InjectMocks
    ReactorRateLimiterAspectExt reactorRateLimiterAspectExt;

<<<<<<< HEAD
=======

>>>>>>> e8f80339
    @Test
    public void testCheckTypes() {
        assertThat(reactorRateLimiterAspectExt.canHandleReturnType(Mono.class)).isTrue();
        assertThat(reactorRateLimiterAspectExt.canHandleReturnType(Flux.class)).isTrue();
    }

    @Test
<<<<<<< HEAD
    public void testMonoType() throws Throwable {
        RateLimiter rateLimiter = RateLimiter.ofDefaults("test");
        CheckedFunction0<Object> decorated = reactorRateLimiterAspectExt.decorate(rateLimiter, () -> Mono.just("Test"));
        assertThat(decorated.apply()).isInstanceOf(Mono.class);
    }

    @Test
    public void testFluxType() throws Throwable {
        RateLimiter rateLimiter = RateLimiter.ofDefaults("test");
        CheckedFunction0<Object> decorated = reactorRateLimiterAspectExt.decorate(rateLimiter, () -> Flux.just("Test"));
        assertThat(decorated.apply()).isInstanceOf(Flux.class);
    }
=======
    public void testReactorTypes() throws Throwable {
        RateLimiter rateLimiter = RateLimiter.ofDefaults("test");

        when(proceedingJoinPoint.proceed()).thenReturn(Mono.just("Test"));
        assertThat(
            reactorRateLimiterAspectExt.handle(proceedingJoinPoint, rateLimiter, "testMethod"))
            .isNotNull();

        when(proceedingJoinPoint.proceed()).thenReturn(Flux.just("Test"));
        assertThat(
            reactorRateLimiterAspectExt.handle(proceedingJoinPoint, rateLimiter, "testMethod"))
            .isNotNull();
    }


>>>>>>> e8f80339
}<|MERGE_RESOLUTION|>--- conflicted
+++ resolved
@@ -15,24 +15,16 @@
  */
 package io.github.resilience4j.ratelimiter.configure;
 
-<<<<<<< HEAD
-
-=======
 import io.github.resilience4j.ratelimiter.RateLimiter;
->>>>>>> e8f80339
 import org.aspectj.lang.ProceedingJoinPoint;
 import org.junit.Test;
 import org.junit.runner.RunWith;
 import org.mockito.InjectMocks;
 import org.mockito.Mock;
 import org.mockito.junit.MockitoJUnitRunner;
-<<<<<<< HEAD
-
 import io.github.resilience4j.ratelimiter.RateLimiter;
 import io.vavr.CheckedFunction0;
 import static org.assertj.core.api.Assertions.assertThat;
-=======
->>>>>>> e8f80339
 import reactor.core.publisher.Flux;
 import reactor.core.publisher.Mono;
 
@@ -45,16 +37,9 @@
 @RunWith(MockitoJUnitRunner.class)
 public class ReactorRateLimiterAspectExtTest {
 
-    @Mock
-    ProceedingJoinPoint proceedingJoinPoint;
-
     @InjectMocks
     ReactorRateLimiterAspectExt reactorRateLimiterAspectExt;
 
-<<<<<<< HEAD
-=======
-
->>>>>>> e8f80339
     @Test
     public void testCheckTypes() {
         assertThat(reactorRateLimiterAspectExt.canHandleReturnType(Mono.class)).isTrue();
@@ -62,7 +47,6 @@
     }
 
     @Test
-<<<<<<< HEAD
     public void testMonoType() throws Throwable {
         RateLimiter rateLimiter = RateLimiter.ofDefaults("test");
         CheckedFunction0<Object> decorated = reactorRateLimiterAspectExt.decorate(rateLimiter, () -> Mono.just("Test"));
@@ -75,21 +59,4 @@
         CheckedFunction0<Object> decorated = reactorRateLimiterAspectExt.decorate(rateLimiter, () -> Flux.just("Test"));
         assertThat(decorated.apply()).isInstanceOf(Flux.class);
     }
-=======
-    public void testReactorTypes() throws Throwable {
-        RateLimiter rateLimiter = RateLimiter.ofDefaults("test");
-
-        when(proceedingJoinPoint.proceed()).thenReturn(Mono.just("Test"));
-        assertThat(
-            reactorRateLimiterAspectExt.handle(proceedingJoinPoint, rateLimiter, "testMethod"))
-            .isNotNull();
-
-        when(proceedingJoinPoint.proceed()).thenReturn(Flux.just("Test"));
-        assertThat(
-            reactorRateLimiterAspectExt.handle(proceedingJoinPoint, rateLimiter, "testMethod"))
-            .isNotNull();
-    }
-
-
->>>>>>> e8f80339
 }