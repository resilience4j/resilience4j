/*
 * Copyright 2019 Mahmoud Romeh
 *
 * Licensed under the Apache License, Version 2.0 (the "License");
 * you may not use this file except in compliance with the License.
 * You may obtain a copy of the License at
 *
 *        http://www.apache.org/licenses/LICENSE-2.0
 *
 * Unless required by applicable law or agreed to in writing, software
 * distributed under the License is distributed on an "AS IS" BASIS,
 * WITHOUT WARRANTIES OR CONDITIONS OF ANY KIND, either express or implied.
 * See the License for the specific language governing permissions and
 * limitations under the License.
 */
package io.github.resilience4j.circuitbreaker.configure;

<<<<<<< HEAD

=======
import io.github.resilience4j.circuitbreaker.CircuitBreaker;
>>>>>>> e8f80339
import org.aspectj.lang.ProceedingJoinPoint;
import org.junit.Test;
import org.junit.runner.RunWith;
import org.mockito.InjectMocks;
import org.mockito.Mock;
import org.mockito.junit.MockitoJUnitRunner;
<<<<<<< HEAD

import io.github.resilience4j.circuitbreaker.CircuitBreaker;
import io.vavr.CheckedFunction0;
import static org.assertj.core.api.Assertions.assertThat;
=======
>>>>>>> e8f80339
import reactor.core.publisher.Flux;
import reactor.core.publisher.Mono;

import static org.assertj.core.api.Assertions.assertThat;
import static org.mockito.Mockito.when;

/**
 * aspect unit test
 */
@RunWith(MockitoJUnitRunner.class)
public class ReactorCircuitBreakerAspectExtTest {

    @Mock
    ProceedingJoinPoint proceedingJoinPoint;
<<<<<<< HEAD

    @InjectMocks
    ReactorCircuitBreakerAspectExt reactorCircuitBreakerAspectExt;

    @Test
    public void testCheckTypes() {
        assertThat(reactorCircuitBreakerAspectExt.canHandleReturnType(Mono.class)).isTrue();
        assertThat(reactorCircuitBreakerAspectExt.canHandleReturnType(Flux.class)).isTrue();
    }

    @Test
    public void testMonoType() throws Throwable {
        CircuitBreaker circuitBreaker = CircuitBreaker.ofDefaults("test");
        CheckedFunction0<Object> decorated = reactorCircuitBreakerAspectExt.decorate(circuitBreaker, () -> Mono.just("Test"));
        assertThat(decorated.apply()).isInstanceOf(Mono.class);
=======

    @InjectMocks
    ReactorCircuitBreakerAspectExt reactorCircuitBreakerAspectExt;


    @Test
    public void testCheckTypes() {
        assertThat(reactorCircuitBreakerAspectExt.canHandleReturnType(Mono.class)).isTrue();
        assertThat(reactorCircuitBreakerAspectExt.canHandleReturnType(Flux.class)).isTrue();
    }

    @Test
    public void testReactorTypes() throws Throwable {
        CircuitBreaker circuitBreaker = CircuitBreaker.ofDefaults("test");

        when(proceedingJoinPoint.proceed()).thenReturn(Mono.just("Test"));
        assertThat(reactorCircuitBreakerAspectExt
            .handle(proceedingJoinPoint, circuitBreaker, "testMethod")).isNotNull();

        when(proceedingJoinPoint.proceed()).thenReturn(Flux.just("Test"));
        assertThat(reactorCircuitBreakerAspectExt
            .handle(proceedingJoinPoint, circuitBreaker, "testMethod")).isNotNull();
>>>>>>> e8f80339
    }

    @Test
    public void testFluxType() throws Throwable {
        CircuitBreaker circuitBreaker = CircuitBreaker.ofDefaults("test");
        CheckedFunction0<Object> decorated = reactorCircuitBreakerAspectExt.decorate(circuitBreaker, () -> Flux.just("Test"));
        assertThat(decorated.apply()).isInstanceOf(Flux.class);
    }

}<|MERGE_RESOLUTION|>--- conflicted
+++ resolved
@@ -15,39 +15,23 @@
  */
 package io.github.resilience4j.circuitbreaker.configure;
 
-<<<<<<< HEAD
-
-=======
-import io.github.resilience4j.circuitbreaker.CircuitBreaker;
->>>>>>> e8f80339
-import org.aspectj.lang.ProceedingJoinPoint;
 import org.junit.Test;
 import org.junit.runner.RunWith;
 import org.mockito.InjectMocks;
-import org.mockito.Mock;
 import org.mockito.junit.MockitoJUnitRunner;
-<<<<<<< HEAD
 
 import io.github.resilience4j.circuitbreaker.CircuitBreaker;
 import io.vavr.CheckedFunction0;
-import static org.assertj.core.api.Assertions.assertThat;
-=======
->>>>>>> e8f80339
 import reactor.core.publisher.Flux;
 import reactor.core.publisher.Mono;
 
 import static org.assertj.core.api.Assertions.assertThat;
-import static org.mockito.Mockito.when;
 
 /**
  * aspect unit test
  */
 @RunWith(MockitoJUnitRunner.class)
 public class ReactorCircuitBreakerAspectExtTest {
-
-    @Mock
-    ProceedingJoinPoint proceedingJoinPoint;
-<<<<<<< HEAD
 
     @InjectMocks
     ReactorCircuitBreakerAspectExt reactorCircuitBreakerAspectExt;
@@ -63,30 +47,6 @@
         CircuitBreaker circuitBreaker = CircuitBreaker.ofDefaults("test");
         CheckedFunction0<Object> decorated = reactorCircuitBreakerAspectExt.decorate(circuitBreaker, () -> Mono.just("Test"));
         assertThat(decorated.apply()).isInstanceOf(Mono.class);
-=======
-
-    @InjectMocks
-    ReactorCircuitBreakerAspectExt reactorCircuitBreakerAspectExt;
-
-
-    @Test
-    public void testCheckTypes() {
-        assertThat(reactorCircuitBreakerAspectExt.canHandleReturnType(Mono.class)).isTrue();
-        assertThat(reactorCircuitBreakerAspectExt.canHandleReturnType(Flux.class)).isTrue();
-    }
-
-    @Test
-    public void testReactorTypes() throws Throwable {
-        CircuitBreaker circuitBreaker = CircuitBreaker.ofDefaults("test");
-
-        when(proceedingJoinPoint.proceed()).thenReturn(Mono.just("Test"));
-        assertThat(reactorCircuitBreakerAspectExt
-            .handle(proceedingJoinPoint, circuitBreaker, "testMethod")).isNotNull();
-
-        when(proceedingJoinPoint.proceed()).thenReturn(Flux.just("Test"));
-        assertThat(reactorCircuitBreakerAspectExt
-            .handle(proceedingJoinPoint, circuitBreaker, "testMethod")).isNotNull();
->>>>>>> e8f80339
     }
 
     @Test
@@ -95,5 +55,4 @@
         CheckedFunction0<Object> decorated = reactorCircuitBreakerAspectExt.decorate(circuitBreaker, () -> Flux.just("Test"));
         assertThat(decorated.apply()).isInstanceOf(Flux.class);
     }
-
 }