--- conflicted
+++ resolved
@@ -15,28 +15,16 @@
  */
 package io.github.resilience4j.bulkhead.configure;
 
-<<<<<<< HEAD
-=======
-import io.github.resilience4j.bulkhead.Bulkhead;
-import io.reactivex.Flowable;
-import io.reactivex.Single;
-import org.aspectj.lang.ProceedingJoinPoint;
->>>>>>> e8f80339
 import org.junit.Test;
 import org.junit.runner.RunWith;
 import org.mockito.InjectMocks;
 import org.mockito.junit.MockitoJUnitRunner;
 
-<<<<<<< HEAD
 import io.github.resilience4j.bulkhead.Bulkhead;
 import io.reactivex.Flowable;
 import io.reactivex.Single;
 import io.vavr.CheckedFunction0;
 import static org.assertj.core.api.Assertions.assertThat;
-=======
-import static org.assertj.core.api.Assertions.assertThat;
-import static org.mockito.Mockito.when;
->>>>>>> e8f80339
 
 /**
  * aspect unit test
@@ -44,7 +32,6 @@
 @RunWith(MockitoJUnitRunner.class)
 public class RxJava2BulkheadAspectExtTest {
 
-<<<<<<< HEAD
     @InjectMocks
     RxJava2BulkheadAspectExt rxJava2BulkheadAspectExt;
 
@@ -61,33 +48,4 @@
         CheckedFunction0<Object> decorated = rxJava2BulkheadAspectExt.decorate(bulkhead, () -> Flowable.just("Test"));
         assertThat(decorated.apply()).isInstanceOf(Flowable.class);
     }
-=======
-    @Mock
-    ProceedingJoinPoint proceedingJoinPoint;
-
-    @InjectMocks
-    RxJava2BulkheadAspectExt rxJava2BulkheadAspectExt;
-
-
-    @Test
-    public void testCheckTypes() {
-        assertThat(rxJava2BulkheadAspectExt.canHandleReturnType(Flowable.class)).isTrue();
-        assertThat(rxJava2BulkheadAspectExt.canHandleReturnType(Single.class)).isTrue();
-    }
-
-    @Test
-    public void testReactorTypes() throws Throwable {
-        Bulkhead bulkhead = Bulkhead.ofDefaults("test");
-
-        when(proceedingJoinPoint.proceed()).thenReturn(Single.just("Test"));
-        assertThat(rxJava2BulkheadAspectExt.handle(proceedingJoinPoint, bulkhead, "testMethod"))
-            .isNotNull();
-
-        when(proceedingJoinPoint.proceed()).thenReturn(Flowable.just("Test"));
-        assertThat(rxJava2BulkheadAspectExt.handle(proceedingJoinPoint, bulkhead, "testMethod"))
-            .isNotNull();
-    }
-
->>>>>>> e8f80339
-
 }