/*
 * Copyright 2019 Mahmoud Romeh
 *
 * Licensed under the Apache License, Version 2.0 (the "License");
 * you may not use this file except in compliance with the License.
 * You may obtain a copy of the License at
 *
 *        http://www.apache.org/licenses/LICENSE-2.0
 *
 * Unless required by applicable law or agreed to in writing, software
 * distributed under the License is distributed on an "AS IS" BASIS,
 * WITHOUT WARRANTIES OR CONDITIONS OF ANY KIND, either express or implied.
 * See the License for the specific language governing permissions and
 * limitations under the License.
 */
package io.github.resilience4j.bulkhead.configure;

import io.github.resilience4j.bulkhead.BulkheadRegistry;
import io.github.resilience4j.bulkhead.ThreadPoolBulkheadRegistry;
import io.github.resilience4j.bulkhead.event.BulkheadEvent;
import io.github.resilience4j.consumer.DefaultEventConsumerRegistry;
import io.github.resilience4j.consumer.EventConsumerRegistry;
import io.github.resilience4j.fallback.FallbackDecorators;
import org.junit.Test;
import org.junit.runner.RunWith;
import org.springframework.beans.factory.annotation.Autowired;
import org.springframework.context.annotation.Bean;
import org.springframework.context.annotation.ComponentScan;
import org.springframework.context.annotation.Configuration;
import org.springframework.test.context.ContextConfiguration;
import org.springframework.test.context.junit4.SpringJUnit4ClassRunner;

import java.util.List;

import static org.junit.Assert.assertNotNull;
import static org.junit.Assert.assertTrue;

@RunWith(SpringJUnit4ClassRunner.class)
@ContextConfiguration(classes = {
    BulkHeadConfigurationSpringTest.ConfigWithOverrides.class
})
public class BulkHeadConfigurationSpringTest {

    @Autowired
    private ConfigWithOverrides configWithOverrides;

    @Test
    public void testAllCircuitBreakerConfigurationBeansOverridden() {
        assertNotNull(configWithOverrides.bulkheadRegistry);
        assertNotNull(configWithOverrides.bulkheadAspect);
        assertNotNull(configWithOverrides.bulkheadConfigurationProperties);
        assertNotNull(configWithOverrides.bulkheadEventEventConsumerRegistry);
        assertNotNull(configWithOverrides.threadPoolBulkheadRegistry);
        assertTrue(configWithOverrides.bulkheadConfigurationProperties.getConfigs().size() == 1);
    }

    @Configuration
    @ComponentScan({"io.github.resilience4j.bulkhead", "io.github.resilience4j.fallback"})
    public static class ConfigWithOverrides {

        private BulkheadRegistry bulkheadRegistry;

        private ThreadPoolBulkheadRegistry threadPoolBulkheadRegistry;

        private BulkheadAspect bulkheadAspect;

        private EventConsumerRegistry<BulkheadEvent> bulkheadEventEventConsumerRegistry;

        private BulkheadConfigurationProperties bulkheadConfigurationProperties;

        @Bean
        public ThreadPoolBulkheadRegistry threadPoolBulkheadRegistry() {
            threadPoolBulkheadRegistry = ThreadPoolBulkheadRegistry.ofDefaults();
            return threadPoolBulkheadRegistry;
        }

        @Bean
        public BulkheadRegistry bulkheadRegistry() {
            bulkheadRegistry = BulkheadRegistry.ofDefaults();
            return bulkheadRegistry;
        }

        @Bean
<<<<<<< HEAD
        public BulkheadAspect bulkheadAspect(BulkheadAspectHelper bulkheadAspectHelper) {
            bulkheadAspect = new BulkheadAspect(bulkheadAspectHelper, bulkheadConfigurationProperties());
=======
        public BulkheadAspect bulkheadAspect(BulkheadRegistry bulkheadRegistry,
            ThreadPoolBulkheadRegistry threadPoolBulkheadRegistry,
            @Autowired(required = false) List<BulkheadAspectExt> bulkheadAspectExts,
            FallbackDecorators fallbackDecorators) {
            bulkheadAspect = new BulkheadAspect(bulkheadConfigurationProperties(),
                threadPoolBulkheadRegistry, bulkheadRegistry, bulkheadAspectExts,
                fallbackDecorators);
>>>>>>> e8f80339
            return bulkheadAspect;
        }

        @Bean
        public EventConsumerRegistry<BulkheadEvent> eventConsumerRegistry() {
            bulkheadEventEventConsumerRegistry = new DefaultEventConsumerRegistry<>();
            return bulkheadEventEventConsumerRegistry;
        }

        @Bean
        public BulkheadConfigurationProperties bulkheadConfigurationProperties() {
            bulkheadConfigurationProperties = new BulkheadConfigurationPropertiesTest();
            return bulkheadConfigurationProperties;
        }

        private class BulkheadConfigurationPropertiesTest extends BulkheadConfigurationProperties {

            BulkheadConfigurationPropertiesTest() {
                InstanceProperties instanceProperties = new InstanceProperties();
                instanceProperties.setBaseConfig("sharedConfig");
                instanceProperties.setMaxConcurrentCalls(3);
                getConfigs().put("sharedBackend", instanceProperties);
            }

        }
    }
<<<<<<< HEAD
=======

>>>>>>> e8f80339

}<|MERGE_RESOLUTION|>--- conflicted
+++ resolved
@@ -81,18 +81,8 @@
         }
 
         @Bean
-<<<<<<< HEAD
         public BulkheadAspect bulkheadAspect(BulkheadAspectHelper bulkheadAspectHelper) {
             bulkheadAspect = new BulkheadAspect(bulkheadAspectHelper, bulkheadConfigurationProperties());
-=======
-        public BulkheadAspect bulkheadAspect(BulkheadRegistry bulkheadRegistry,
-            ThreadPoolBulkheadRegistry threadPoolBulkheadRegistry,
-            @Autowired(required = false) List<BulkheadAspectExt> bulkheadAspectExts,
-            FallbackDecorators fallbackDecorators) {
-            bulkheadAspect = new BulkheadAspect(bulkheadConfigurationProperties(),
-                threadPoolBulkheadRegistry, bulkheadRegistry, bulkheadAspectExts,
-                fallbackDecorators);
->>>>>>> e8f80339
             return bulkheadAspect;
         }
 
@@ -119,9 +109,4 @@
 
         }
     }
-<<<<<<< HEAD
-=======
-
->>>>>>> e8f80339
-
 }