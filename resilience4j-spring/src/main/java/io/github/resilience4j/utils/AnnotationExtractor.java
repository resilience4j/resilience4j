--- conflicted
+++ resolved
@@ -45,17 +45,14 @@
         if (targetClass.isAnnotationPresent(annotationClass)) {
             annotations = Arrays.asList(targetClass.getAnnotationsByType(annotationClass));
             if (logger.isDebugEnabled() && annotations.isEmpty()) {
-                logger.debug("TargetClass has no annotation '{}'", annotationClass.getSimpleName());
-<<<<<<< HEAD
+                logger.debug(
+                        "TargetClass has no annotation '{}'",
+                        annotationClass.getSimpleName());
                 annotations = Arrays.asList(targetClass.getDeclaredAnnotationsByType(annotationClass));
                 if (logger.isDebugEnabled() && annotations.isEmpty()) {
-                    logger.debug("TargetClass has no declared annotation '{}'", annotationClass.getSimpleName());
-=======
-                annotation = targetClass.getDeclaredAnnotation(annotationClass);
-                if (annotation == null && logger.isDebugEnabled()) {
-                    logger.debug("TargetClass has no declared annotation '{}'",
-                        annotationClass.getSimpleName());
->>>>>>> e8f80339
+                    logger.debug(
+                            "TargetClass has no declared annotation '{}'",
+                            annotationClass.getSimpleName());
                 }
             }
         }
@@ -71,8 +68,8 @@
      * @return
      */
     @Nullable
-<<<<<<< HEAD
-    public static <T extends Annotation> T extractAnnotationFromProxy(Object targetProxy, Class<T> annotationClass) {
+    public static <T extends Annotation> T extractAnnotationFromProxy(
+            Object targetProxy, Class<T> annotationClass) {
         return extractAllAnnotationsFromProxy(targetProxy, annotationClass)
                 .stream().findFirst().orElse(null);
     }
@@ -86,11 +83,8 @@
      * @return
      */
     @Nullable
-    public static <T extends Annotation> List<T> extractAllAnnotationsFromProxy(Object targetProxy, Class<T> annotationClass) {
-=======
-    public static <T extends Annotation> T extractAnnotationFromProxy(Object targetProxy,
-        Class<T> annotationClass) {
->>>>>>> e8f80339
+    public static <T extends Annotation> List<T> extractAllAnnotationsFromProxy(
+            Object targetProxy, Class<T> annotationClass) {
         if (targetProxy.getClass().getInterfaces().length == 1) {
             return extractAll(targetProxy.getClass().getInterfaces()[0], annotationClass);
         } else if (targetProxy.getClass().getInterfaces().length > 1) {
@@ -109,8 +103,8 @@
      * @return
      */
     @Nullable
-<<<<<<< HEAD
-    public static <T extends Annotation> List<T> extractAllMethodAnnotationsFromProxy(Object targetProxy, Method method, Class<T> annotationClass) {
+    public static <T extends Annotation> List<T> extractAllMethodAnnotationsFromProxy(
+            Object targetProxy, Method method, Class<T> annotationClass) {
         Class<?>[] interfaces = targetProxy.getClass().getInterfaces();
         for (int depth = 0; depth < interfaces.length; depth++) {
             List<T> annotations = extractAllMethodAnnotationsIfMethodExistsInClass(interfaces[depth], method, annotationClass);
@@ -122,11 +116,8 @@
     }
 
     @SuppressWarnings("unchecked")
-    private static <T extends Annotation> List<T> extractAllAnnotationsFromClosestMatch(Object targetProxy, Class<T> annotationClass) {
-=======
-    private static <T extends Annotation> T extractAnnotationFromClosestMatch(Object targetProxy,
-        Class<T> annotationClass) {
->>>>>>> e8f80339
+    private static <T extends Annotation> List<T> extractAllAnnotationsFromClosestMatch(
+            Object targetProxy, Class<T> annotationClass) {
         int numberOfImplementations = targetProxy.getClass().getInterfaces().length;
         for (int depth = 0; depth < numberOfImplementations; depth++) {
             List<T> annotations = extractAll(targetProxy.getClass().getInterfaces()[depth], annotationClass);
