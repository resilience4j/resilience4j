/*
 * Copyright 2019 lespinsideg
 *
 * Licensed under the Apache License, Version 2.0 (the "License");
 * you may not use this file except in compliance with the License.
 * You may obtain a copy of the License at
 *
 *        http://www.apache.org/licenses/LICENSE-2.0
 *
 * Unless required by applicable law or agreed to in writing, software
 * distributed under the License is distributed on an "AS IS" BASIS,
 * WITHOUT WARRANTIES OR CONDITIONS OF ANY KIND, either express or implied.
 * See the License for the specific language governing permissions and
 * limitations under the License.
 */
package io.github.resilience4j.bulkhead.configure;

import io.github.resilience4j.bulkhead.Bulkhead;
import io.github.resilience4j.bulkhead.BulkheadConfig;
import io.github.resilience4j.bulkhead.BulkheadRegistry;
import io.github.resilience4j.bulkhead.ThreadPoolBulkheadRegistry;
import io.github.resilience4j.bulkhead.configure.threadpool.ThreadPoolBulkheadConfiguration;
import io.github.resilience4j.bulkhead.event.BulkheadEvent;
import io.github.resilience4j.consumer.DefaultEventConsumerRegistry;
import io.github.resilience4j.consumer.EventConsumerRegistry;
import io.github.resilience4j.core.registry.CompositeRegistryEventConsumer;
import io.github.resilience4j.core.registry.RegistryEventConsumer;
import io.github.resilience4j.fallback.FallbackDecorators;
import io.github.resilience4j.fallback.configure.FallbackConfiguration;
import io.github.resilience4j.utils.AspectJOnClasspathCondition;
import io.github.resilience4j.utils.ReactorOnClasspathCondition;
import io.github.resilience4j.utils.RxJava2OnClasspathCondition;
import org.springframework.beans.factory.annotation.Autowired;
import org.springframework.context.annotation.*;

import java.util.ArrayList;
import java.util.List;
import java.util.Map;
import java.util.Optional;
import java.util.stream.Collectors;

/**
 * {@link Configuration Configuration} for resilience4j-bulkhead.
 */
@Configuration
@Import({ThreadPoolBulkheadConfiguration.class, FallbackConfiguration.class})
public class BulkheadConfiguration {

    /**
<<<<<<< HEAD
     * @param bulkheadConfigurationProperties bulk head spring configuration
     * properties
     * @param bulkheadEventConsumerRegistry the bulk head event consumer
     * registry
     * @return the BulkheadRegistry with all needed setup in place
     */
    @Bean
    public BulkheadRegistry bulkheadRegistry(BulkheadConfigurationProperties bulkheadConfigurationProperties,
            EventConsumerRegistry<BulkheadEvent> bulkheadEventConsumerRegistry,
            RegistryEventConsumer<Bulkhead> bulkheadRegistryEventConsumer) {
        BulkheadRegistry bulkheadRegistry = createBulkheadRegistry(bulkheadConfigurationProperties, bulkheadRegistryEventConsumer);
        registerEventConsumer(bulkheadRegistry, bulkheadEventConsumerRegistry, bulkheadConfigurationProperties);
        bulkheadConfigurationProperties.getInstances().forEach((name, properties) -> bulkheadRegistry.bulkhead(name, bulkheadConfigurationProperties.createBulkheadConfig(properties)));
=======
     * @param bulkheadConfigurationProperties bulk head spring configuration properties
     * @param bulkheadEventConsumerRegistry   the bulk head event consumer registry
     * @return the BulkheadRegistry with all needed setup in place
     */
    @Bean
    public BulkheadRegistry bulkheadRegistry(
        BulkheadConfigurationProperties bulkheadConfigurationProperties,
        EventConsumerRegistry<BulkheadEvent> bulkheadEventConsumerRegistry,
        RegistryEventConsumer<Bulkhead> bulkheadRegistryEventConsumer) {
        BulkheadRegistry bulkheadRegistry = createBulkheadRegistry(bulkheadConfigurationProperties,
            bulkheadRegistryEventConsumer);
        registerEventConsumer(bulkheadRegistry, bulkheadEventConsumerRegistry,
            bulkheadConfigurationProperties);
        bulkheadConfigurationProperties.getInstances().forEach(
            (name, properties) -> bulkheadRegistry
                .bulkhead(name, bulkheadConfigurationProperties.createBulkheadConfig(properties)));
>>>>>>> e8f80339
        return bulkheadRegistry;
    }

    @Bean
    @Primary
<<<<<<< HEAD
    public RegistryEventConsumer<Bulkhead> bulkheadRegistryEventConsumer(Optional<List<RegistryEventConsumer<Bulkhead>>> optionalRegistryEventConsumers) {
        return new CompositeRegistryEventConsumer<>(optionalRegistryEventConsumers.orElseGet(ArrayList::new));
=======
    public RegistryEventConsumer<Bulkhead> bulkheadRegistryEventConsumer(
        Optional<List<RegistryEventConsumer<Bulkhead>>> optionalRegistryEventConsumers) {
        return new CompositeRegistryEventConsumer<>(
            optionalRegistryEventConsumers.orElseGet(ArrayList::new));
>>>>>>> e8f80339
    }

    /**
     * Initializes a bulkhead registry.
     *
<<<<<<< HEAD
     * @param bulkheadConfigurationProperties The bulkhead configuration
     * properties.
     * @return a BulkheadRegistry
     */
    private BulkheadRegistry createBulkheadRegistry(BulkheadConfigurationProperties bulkheadConfigurationProperties,
            RegistryEventConsumer<Bulkhead> bulkheadRegistryEventConsumer) {
        Map<String, BulkheadConfig> configs = bulkheadConfigurationProperties.getConfigs()
                .entrySet().stream().collect(Collectors.toMap(Map.Entry::getKey,
                        entry -> bulkheadConfigurationProperties.createBulkheadConfig(entry.getValue())));
=======
     * @param bulkheadConfigurationProperties The bulkhead configuration properties.
     * @return a BulkheadRegistry
     */
    private BulkheadRegistry createBulkheadRegistry(
        BulkheadConfigurationProperties bulkheadConfigurationProperties,
        RegistryEventConsumer<Bulkhead> bulkheadRegistryEventConsumer) {
        Map<String, BulkheadConfig> configs = bulkheadConfigurationProperties.getConfigs()
            .entrySet().stream().collect(Collectors.toMap(Map.Entry::getKey,
                entry -> bulkheadConfigurationProperties.createBulkheadConfig(entry.getValue())));
>>>>>>> e8f80339

        return BulkheadRegistry.of(configs, bulkheadRegistryEventConsumer);
    }

    /**
<<<<<<< HEAD
     * Registers the post creation consumer function that registers the consumer
     * events to the bulkheads.
     *
     * @param bulkheadRegistry The BulkHead registry.
     * @param eventConsumerRegistry The event consumer registry.
     */
    private void registerEventConsumer(BulkheadRegistry bulkheadRegistry,
            EventConsumerRegistry<BulkheadEvent> eventConsumerRegistry, BulkheadConfigurationProperties bulkheadConfigurationProperties) {
        bulkheadRegistry.getEventPublisher().onEntryAdded(event -> registerEventConsumer(eventConsumerRegistry, event.getAddedEntry(), bulkheadConfigurationProperties));
    }

    private void registerEventConsumer(EventConsumerRegistry<BulkheadEvent> eventConsumerRegistry, Bulkhead bulkHead, BulkheadConfigurationProperties bulkheadConfigurationProperties) {
        int eventConsumerBufferSize = Optional.ofNullable(bulkheadConfigurationProperties.getBackendProperties(bulkHead.getName()))
                .map(io.github.resilience4j.common.bulkhead.configuration.BulkheadConfigurationProperties.InstanceProperties::getEventConsumerBufferSize)
                .orElse(100);
        bulkHead.getEventPublisher().onEvent(eventConsumerRegistry.createEventConsumer(bulkHead.getName(), eventConsumerBufferSize));
=======
     * Registers the post creation consumer function that registers the consumer events to the
     * bulkheads.
     *
     * @param bulkheadRegistry      The BulkHead registry.
     * @param eventConsumerRegistry The event consumer registry.
     */
    private void registerEventConsumer(BulkheadRegistry bulkheadRegistry,
        EventConsumerRegistry<BulkheadEvent> eventConsumerRegistry,
        BulkheadConfigurationProperties bulkheadConfigurationProperties) {
        bulkheadRegistry.getEventPublisher().onEntryAdded(
            event -> registerEventConsumer(eventConsumerRegistry, event.getAddedEntry(),
                bulkheadConfigurationProperties));
    }

    private void registerEventConsumer(EventConsumerRegistry<BulkheadEvent> eventConsumerRegistry,
        Bulkhead bulkHead, BulkheadConfigurationProperties bulkheadConfigurationProperties) {
        int eventConsumerBufferSize = Optional
            .ofNullable(bulkheadConfigurationProperties.getBackendProperties(bulkHead.getName()))
            .map(
                io.github.resilience4j.common.bulkhead.configuration.BulkheadConfigurationProperties.InstanceProperties::getEventConsumerBufferSize)
            .orElse(100);
        bulkHead.getEventPublisher().onEvent(
            eventConsumerRegistry.createEventConsumer(bulkHead.getName(), eventConsumerBufferSize));
>>>>>>> e8f80339
    }

    @Bean
    @Conditional(value = {AspectJOnClasspathCondition.class})
<<<<<<< HEAD
    public BulkheadAspectHelper bulkheadAspectHelper(ThreadPoolBulkheadRegistry threadPoolBulkheadRegistry,
            BulkheadRegistry bulkheadRegistry, @Autowired(required = false) List<BulkheadAspectExt> bulkHeadAspectExtList,
            FallbackDecorators fallbackDecorators) {
        return new BulkheadAspectHelper(threadPoolBulkheadRegistry, bulkheadRegistry, bulkHeadAspectExtList, fallbackDecorators);
    }

    @Bean
    @Conditional(value = {AspectJOnClasspathCondition.class})
    public BulkheadAspect bulkheadAspect(BulkheadAspectHelper bulkheadAspectHelper, BulkheadConfigurationProperties bulkheadConfigurationProperties) {
        return new BulkheadAspect(bulkheadAspectHelper, bulkheadConfigurationProperties);
    }

    @Bean
    @Conditional(value = {RxJava2OnClasspathCondition.class, AspectJOnClasspathCondition.class})
    public RxJava2BulkheadAspectExt rxJava2BulkHeadAspectExt() {
        return new RxJava2BulkheadAspectExt();
    }

    @Bean
    @Conditional(value = {ReactorOnClasspathCondition.class, AspectJOnClasspathCondition.class})
    public ReactorBulkheadAspectExt reactorBulkHeadAspectExt() {
        return new ReactorBulkheadAspectExt();
    }

    /**
     * The EventConsumerRegistry is used to manage EventConsumer instances. The
     * EventConsumerRegistry is used by the BulkheadHealthIndicator to show the
     * latest Bulkhead events for each Bulkhead instance.
     *
     * @return a default EventConsumerRegistry
     * {@link DefaultEventConsumerRegistry}
=======
    public BulkheadAspect bulkheadAspect(
        BulkheadConfigurationProperties bulkheadConfigurationProperties,
        ThreadPoolBulkheadRegistry threadPoolBulkheadRegistry,
        BulkheadRegistry bulkheadRegistry,
        @Autowired(required = false) List<BulkheadAspectExt> bulkHeadAspectExtList,
        FallbackDecorators fallbackDecorators) {
        return new BulkheadAspect(bulkheadConfigurationProperties, threadPoolBulkheadRegistry,
            bulkheadRegistry, bulkHeadAspectExtList, fallbackDecorators);
    }

    @Bean
    @Conditional(value = {RxJava2OnClasspathCondition.class, AspectJOnClasspathCondition.class})
    public RxJava2BulkheadAspectExt rxJava2BulkHeadAspectExt() {
        return new RxJava2BulkheadAspectExt();
    }

    @Bean
    @Conditional(value = {ReactorOnClasspathCondition.class, AspectJOnClasspathCondition.class})
    public ReactorBulkheadAspectExt reactorBulkHeadAspectExt() {
        return new ReactorBulkheadAspectExt();
    }

    /**
     * The EventConsumerRegistry is used to manage EventConsumer instances. The
     * EventConsumerRegistry is used by the BulkheadHealthIndicator to show the latest Bulkhead
     * events for each Bulkhead instance.
     *
     * @return a default EventConsumerRegistry {@link DefaultEventConsumerRegistry}
>>>>>>> e8f80339
     */
    @Bean
    public EventConsumerRegistry<BulkheadEvent> bulkheadEventConsumerRegistry() {
        return new DefaultEventConsumerRegistry<>();
    }
}<|MERGE_RESOLUTION|>--- conflicted
+++ resolved
@@ -47,7 +47,6 @@
 public class BulkheadConfiguration {
 
     /**
-<<<<<<< HEAD
      * @param bulkheadConfigurationProperties bulk head spring configuration
      * properties
      * @param bulkheadEventConsumerRegistry the bulk head event consumer
@@ -55,131 +54,89 @@
      * @return the BulkheadRegistry with all needed setup in place
      */
     @Bean
-    public BulkheadRegistry bulkheadRegistry(BulkheadConfigurationProperties bulkheadConfigurationProperties,
+    public BulkheadRegistry bulkheadRegistry(
+            BulkheadConfigurationProperties bulkheadConfigurationProperties,
             EventConsumerRegistry<BulkheadEvent> bulkheadEventConsumerRegistry,
             RegistryEventConsumer<Bulkhead> bulkheadRegistryEventConsumer) {
-        BulkheadRegistry bulkheadRegistry = createBulkheadRegistry(bulkheadConfigurationProperties, bulkheadRegistryEventConsumer);
-        registerEventConsumer(bulkheadRegistry, bulkheadEventConsumerRegistry, bulkheadConfigurationProperties);
-        bulkheadConfigurationProperties.getInstances().forEach((name, properties) -> bulkheadRegistry.bulkhead(name, bulkheadConfigurationProperties.createBulkheadConfig(properties)));
-=======
-     * @param bulkheadConfigurationProperties bulk head spring configuration properties
-     * @param bulkheadEventConsumerRegistry   the bulk head event consumer registry
-     * @return the BulkheadRegistry with all needed setup in place
-     */
-    @Bean
-    public BulkheadRegistry bulkheadRegistry(
-        BulkheadConfigurationProperties bulkheadConfigurationProperties,
-        EventConsumerRegistry<BulkheadEvent> bulkheadEventConsumerRegistry,
-        RegistryEventConsumer<Bulkhead> bulkheadRegistryEventConsumer) {
-        BulkheadRegistry bulkheadRegistry = createBulkheadRegistry(bulkheadConfigurationProperties,
-            bulkheadRegistryEventConsumer);
-        registerEventConsumer(bulkheadRegistry, bulkheadEventConsumerRegistry,
-            bulkheadConfigurationProperties);
-        bulkheadConfigurationProperties.getInstances().forEach(
-            (name, properties) -> bulkheadRegistry
-                .bulkhead(name, bulkheadConfigurationProperties.createBulkheadConfig(properties)));
->>>>>>> e8f80339
+        BulkheadRegistry bulkheadRegistry = createBulkheadRegistry(
+                bulkheadConfigurationProperties, bulkheadRegistryEventConsumer);
+        registerEventConsumer(
+                bulkheadRegistry, bulkheadEventConsumerRegistry,
+                bulkheadConfigurationProperties);
+        bulkheadConfigurationProperties.getInstances()
+                .forEach((name, properties) -> bulkheadRegistry.bulkhead(
+                        name, bulkheadConfigurationProperties.createBulkheadConfig(properties)));
         return bulkheadRegistry;
     }
 
     @Bean
     @Primary
-<<<<<<< HEAD
-    public RegistryEventConsumer<Bulkhead> bulkheadRegistryEventConsumer(Optional<List<RegistryEventConsumer<Bulkhead>>> optionalRegistryEventConsumers) {
-        return new CompositeRegistryEventConsumer<>(optionalRegistryEventConsumers.orElseGet(ArrayList::new));
-=======
     public RegistryEventConsumer<Bulkhead> bulkheadRegistryEventConsumer(
-        Optional<List<RegistryEventConsumer<Bulkhead>>> optionalRegistryEventConsumers) {
+            Optional<List<RegistryEventConsumer<Bulkhead>>> optionalRegistryEventConsumers) {
         return new CompositeRegistryEventConsumer<>(
-            optionalRegistryEventConsumers.orElseGet(ArrayList::new));
->>>>>>> e8f80339
+                optionalRegistryEventConsumers.orElseGet(ArrayList::new));
     }
 
     /**
      * Initializes a bulkhead registry.
      *
-<<<<<<< HEAD
      * @param bulkheadConfigurationProperties The bulkhead configuration
      * properties.
      * @return a BulkheadRegistry
      */
-    private BulkheadRegistry createBulkheadRegistry(BulkheadConfigurationProperties bulkheadConfigurationProperties,
+    private BulkheadRegistry createBulkheadRegistry(
+            BulkheadConfigurationProperties bulkheadConfigurationProperties,
             RegistryEventConsumer<Bulkhead> bulkheadRegistryEventConsumer) {
         Map<String, BulkheadConfig> configs = bulkheadConfigurationProperties.getConfigs()
                 .entrySet().stream().collect(Collectors.toMap(Map.Entry::getKey,
                         entry -> bulkheadConfigurationProperties.createBulkheadConfig(entry.getValue())));
-=======
-     * @param bulkheadConfigurationProperties The bulkhead configuration properties.
-     * @return a BulkheadRegistry
-     */
-    private BulkheadRegistry createBulkheadRegistry(
-        BulkheadConfigurationProperties bulkheadConfigurationProperties,
-        RegistryEventConsumer<Bulkhead> bulkheadRegistryEventConsumer) {
-        Map<String, BulkheadConfig> configs = bulkheadConfigurationProperties.getConfigs()
-            .entrySet().stream().collect(Collectors.toMap(Map.Entry::getKey,
-                entry -> bulkheadConfigurationProperties.createBulkheadConfig(entry.getValue())));
->>>>>>> e8f80339
 
         return BulkheadRegistry.of(configs, bulkheadRegistryEventConsumer);
     }
 
     /**
-<<<<<<< HEAD
      * Registers the post creation consumer function that registers the consumer
      * events to the bulkheads.
      *
      * @param bulkheadRegistry The BulkHead registry.
      * @param eventConsumerRegistry The event consumer registry.
      */
-    private void registerEventConsumer(BulkheadRegistry bulkheadRegistry,
-            EventConsumerRegistry<BulkheadEvent> eventConsumerRegistry, BulkheadConfigurationProperties bulkheadConfigurationProperties) {
-        bulkheadRegistry.getEventPublisher().onEntryAdded(event -> registerEventConsumer(eventConsumerRegistry, event.getAddedEntry(), bulkheadConfigurationProperties));
+    private void registerEventConsumer(
+            BulkheadRegistry bulkheadRegistry,
+            EventConsumerRegistry<BulkheadEvent> eventConsumerRegistry,
+            BulkheadConfigurationProperties bulkheadConfigurationProperties) {
+        bulkheadRegistry.getEventPublisher()
+                .onEntryAdded(event -> registerEventConsumer(
+                        eventConsumerRegistry, event.getAddedEntry(), bulkheadConfigurationProperties));
     }
 
-    private void registerEventConsumer(EventConsumerRegistry<BulkheadEvent> eventConsumerRegistry, Bulkhead bulkHead, BulkheadConfigurationProperties bulkheadConfigurationProperties) {
+    private void registerEventConsumer(
+            EventConsumerRegistry<BulkheadEvent> eventConsumerRegistry,
+            Bulkhead bulkHead,
+            BulkheadConfigurationProperties bulkheadConfigurationProperties) {
         int eventConsumerBufferSize = Optional.ofNullable(bulkheadConfigurationProperties.getBackendProperties(bulkHead.getName()))
                 .map(io.github.resilience4j.common.bulkhead.configuration.BulkheadConfigurationProperties.InstanceProperties::getEventConsumerBufferSize)
                 .orElse(100);
         bulkHead.getEventPublisher().onEvent(eventConsumerRegistry.createEventConsumer(bulkHead.getName(), eventConsumerBufferSize));
-=======
-     * Registers the post creation consumer function that registers the consumer events to the
-     * bulkheads.
-     *
-     * @param bulkheadRegistry      The BulkHead registry.
-     * @param eventConsumerRegistry The event consumer registry.
-     */
-    private void registerEventConsumer(BulkheadRegistry bulkheadRegistry,
-        EventConsumerRegistry<BulkheadEvent> eventConsumerRegistry,
-        BulkheadConfigurationProperties bulkheadConfigurationProperties) {
-        bulkheadRegistry.getEventPublisher().onEntryAdded(
-            event -> registerEventConsumer(eventConsumerRegistry, event.getAddedEntry(),
-                bulkheadConfigurationProperties));
-    }
-
-    private void registerEventConsumer(EventConsumerRegistry<BulkheadEvent> eventConsumerRegistry,
-        Bulkhead bulkHead, BulkheadConfigurationProperties bulkheadConfigurationProperties) {
-        int eventConsumerBufferSize = Optional
-            .ofNullable(bulkheadConfigurationProperties.getBackendProperties(bulkHead.getName()))
-            .map(
-                io.github.resilience4j.common.bulkhead.configuration.BulkheadConfigurationProperties.InstanceProperties::getEventConsumerBufferSize)
-            .orElse(100);
-        bulkHead.getEventPublisher().onEvent(
-            eventConsumerRegistry.createEventConsumer(bulkHead.getName(), eventConsumerBufferSize));
->>>>>>> e8f80339
     }
 
     @Bean
     @Conditional(value = {AspectJOnClasspathCondition.class})
-<<<<<<< HEAD
-    public BulkheadAspectHelper bulkheadAspectHelper(ThreadPoolBulkheadRegistry threadPoolBulkheadRegistry,
-            BulkheadRegistry bulkheadRegistry, @Autowired(required = false) List<BulkheadAspectExt> bulkHeadAspectExtList,
+    public BulkheadAspectHelper bulkheadAspectHelper(
+            ThreadPoolBulkheadRegistry threadPoolBulkheadRegistry,
+            BulkheadRegistry bulkheadRegistry,
+            @Autowired(required = false) List<BulkheadAspectExt> bulkHeadAspectExtList,
             FallbackDecorators fallbackDecorators) {
-        return new BulkheadAspectHelper(threadPoolBulkheadRegistry, bulkheadRegistry, bulkHeadAspectExtList, fallbackDecorators);
+        return new BulkheadAspectHelper(
+                threadPoolBulkheadRegistry, bulkheadRegistry,
+                bulkHeadAspectExtList, fallbackDecorators);
     }
 
     @Bean
     @Conditional(value = {AspectJOnClasspathCondition.class})
-    public BulkheadAspect bulkheadAspect(BulkheadAspectHelper bulkheadAspectHelper, BulkheadConfigurationProperties bulkheadConfigurationProperties) {
+    public BulkheadAspect bulkheadAspect(
+            BulkheadAspectHelper bulkheadAspectHelper,
+            BulkheadConfigurationProperties bulkheadConfigurationProperties) {
         return new BulkheadAspect(bulkheadAspectHelper, bulkheadConfigurationProperties);
     }
 
@@ -202,36 +159,6 @@
      *
      * @return a default EventConsumerRegistry
      * {@link DefaultEventConsumerRegistry}
-=======
-    public BulkheadAspect bulkheadAspect(
-        BulkheadConfigurationProperties bulkheadConfigurationProperties,
-        ThreadPoolBulkheadRegistry threadPoolBulkheadRegistry,
-        BulkheadRegistry bulkheadRegistry,
-        @Autowired(required = false) List<BulkheadAspectExt> bulkHeadAspectExtList,
-        FallbackDecorators fallbackDecorators) {
-        return new BulkheadAspect(bulkheadConfigurationProperties, threadPoolBulkheadRegistry,
-            bulkheadRegistry, bulkHeadAspectExtList, fallbackDecorators);
-    }
-
-    @Bean
-    @Conditional(value = {RxJava2OnClasspathCondition.class, AspectJOnClasspathCondition.class})
-    public RxJava2BulkheadAspectExt rxJava2BulkHeadAspectExt() {
-        return new RxJava2BulkheadAspectExt();
-    }
-
-    @Bean
-    @Conditional(value = {ReactorOnClasspathCondition.class, AspectJOnClasspathCondition.class})
-    public ReactorBulkheadAspectExt reactorBulkHeadAspectExt() {
-        return new ReactorBulkheadAspectExt();
-    }
-
-    /**
-     * The EventConsumerRegistry is used to manage EventConsumer instances. The
-     * EventConsumerRegistry is used by the BulkheadHealthIndicator to show the latest Bulkhead
-     * events for each Bulkhead instance.
-     *
-     * @return a default EventConsumerRegistry {@link DefaultEventConsumerRegistry}
->>>>>>> e8f80339
      */
     @Bean
     public EventConsumerRegistry<BulkheadEvent> bulkheadEventConsumerRegistry() {
