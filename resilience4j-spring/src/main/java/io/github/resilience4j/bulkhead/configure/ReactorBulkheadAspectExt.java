/*
 * Copyright 2019 Mahmoud Romeh
 *
 * Licensed under the Apache License, Version 2.0 (the "License");
 * you may not use this file except in compliance with the License.
 * You may obtain a copy of the License at
 *
 *        http://www.apache.org/licenses/LICENSE-2.0
 *
 * Unless required by applicable law or agreed to in writing, software
 * distributed under the License is distributed on an "AS IS" BASIS,
 * WITHOUT WARRANTIES OR CONDITIONS OF ANY KIND, either express or implied.
 * See the License for the specific language governing permissions and
 * limitations under the License.
 */
package io.github.resilience4j.bulkhead.configure;

import io.github.resilience4j.bulkhead.Bulkhead;
import io.github.resilience4j.reactor.bulkhead.operator.BulkheadOperator;
import io.vavr.CheckedFunction0;
import org.slf4j.Logger;
import org.slf4j.LoggerFactory;
import reactor.core.publisher.Flux;
import reactor.core.publisher.Mono;

/**
<<<<<<< HEAD
 * the Reactor bulkhead logic support for the spring AOP Conditional on Reactor
 * class existence on spring class loader
=======
 * the Reactor bulkhead logic support for the spring AOP Conditional on Reactor class existence on
 * spring class loader
>>>>>>> e8f80339
 */
public class ReactorBulkheadAspectExt implements BulkheadAspectExt {

    private static final Logger logger = LoggerFactory.getLogger(ReactorBulkheadAspectExt.class);

    /**
     * @param returnType the AOP method return type class
     * @return boolean if the method has Reactor return type
     */
    @Override
    public boolean canHandleReturnType(Class returnType) {
<<<<<<< HEAD
        return (Flux.class.isAssignableFrom(returnType)) || (Mono.class.isAssignableFrom(returnType));
    }

    /**
     * handle the Spring web flux (Flux /Mono) return types AOP based into
     * reactor bulk head See {@link Bulkhead} for details.
     */
    @Override
    public CheckedFunction0<Object> decorate(Bulkhead bulkhead, CheckedFunction0<Object> supplier) {
        return () -> {
            Object returnValue = supplier.apply();
            return handleReturnValue(bulkhead, returnValue);
        };
    }

    public Object handleReturnValue(Bulkhead bulkhead, Object returnValue) {
        if (Flux.class.isAssignableFrom(returnValue.getClass())) {
            Flux<?> fluxReturnValue = (Flux<?>) returnValue;
            return fluxReturnValue.compose(BulkheadOperator.of(bulkhead));
        } else if (Mono.class.isAssignableFrom(returnValue.getClass())) {
            Mono<?> monoReturnValue = (Mono<?>) returnValue;
            return monoReturnValue.compose(BulkheadOperator.of(bulkhead));
        } else {
            logger.error("Unsupported type for Reactor BulkHead {}", returnValue.getClass().getTypeName());
            throw new IllegalArgumentException("Not Supported type for the BulkHead in Reactor :" + returnValue.getClass().getName());

=======
        return (Flux.class.isAssignableFrom(returnType)) || (Mono.class
            .isAssignableFrom(returnType));
    }

    /**
     * handle the Spring web flux (Flux /Mono) return types AOP based into reactor bulk head See
     * {@link Bulkhead} for details.
     *
     * @param proceedingJoinPoint Spring AOP proceedingJoinPoint
     * @param bulkhead            the configured bulkhead
     * @param methodName          the method name
     * @return the result object
     * @throws Throwable exception in case of faulty flow
     */
    @Override
    public Object handle(ProceedingJoinPoint proceedingJoinPoint, Bulkhead bulkhead,
        String methodName) throws Throwable {
        Object returnValue = proceedingJoinPoint.proceed();
        if (Flux.class.isAssignableFrom(returnValue.getClass())) {
            Flux<?> fluxReturnValue = (Flux<?>) returnValue;
            return fluxReturnValue.compose(BulkheadOperator.of(bulkhead));
        } else if (Mono.class.isAssignableFrom(returnValue.getClass())) {
            Mono<?> monoReturnValue = (Mono<?>) returnValue;
            return monoReturnValue.compose(BulkheadOperator.of(bulkhead));
        } else {
            logger.error("Unsupported type for Reactor BulkHead {}",
                returnValue.getClass().getTypeName());
            throw new IllegalArgumentException(
                "Not Supported type for the BulkHead in Reactor :" + returnValue.getClass()
                    .getName());

>>>>>>> e8f80339
        }
    }
}<|MERGE_RESOLUTION|>--- conflicted
+++ resolved
@@ -24,13 +24,8 @@
 import reactor.core.publisher.Mono;
 
 /**
-<<<<<<< HEAD
  * the Reactor bulkhead logic support for the spring AOP Conditional on Reactor
  * class existence on spring class loader
-=======
- * the Reactor bulkhead logic support for the spring AOP Conditional on Reactor class existence on
- * spring class loader
->>>>>>> e8f80339
  */
 public class ReactorBulkheadAspectExt implements BulkheadAspectExt {
 
@@ -42,7 +37,6 @@
      */
     @Override
     public boolean canHandleReturnType(Class returnType) {
-<<<<<<< HEAD
         return (Flux.class.isAssignableFrom(returnType)) || (Mono.class.isAssignableFrom(returnType));
     }
 
@@ -51,7 +45,8 @@
      * reactor bulk head See {@link Bulkhead} for details.
      */
     @Override
-    public CheckedFunction0<Object> decorate(Bulkhead bulkhead, CheckedFunction0<Object> supplier) {
+    public CheckedFunction0<Object> decorate(
+            Bulkhead bulkhead, CheckedFunction0<Object> supplier) {
         return () -> {
             Object returnValue = supplier.apply();
             return handleReturnValue(bulkhead, returnValue);
@@ -66,42 +61,12 @@
             Mono<?> monoReturnValue = (Mono<?>) returnValue;
             return monoReturnValue.compose(BulkheadOperator.of(bulkhead));
         } else {
-            logger.error("Unsupported type for Reactor BulkHead {}", returnValue.getClass().getTypeName());
-            throw new IllegalArgumentException("Not Supported type for the BulkHead in Reactor :" + returnValue.getClass().getName());
-
-=======
-        return (Flux.class.isAssignableFrom(returnType)) || (Mono.class
-            .isAssignableFrom(returnType));
-    }
-
-    /**
-     * handle the Spring web flux (Flux /Mono) return types AOP based into reactor bulk head See
-     * {@link Bulkhead} for details.
-     *
-     * @param proceedingJoinPoint Spring AOP proceedingJoinPoint
-     * @param bulkhead            the configured bulkhead
-     * @param methodName          the method name
-     * @return the result object
-     * @throws Throwable exception in case of faulty flow
-     */
-    @Override
-    public Object handle(ProceedingJoinPoint proceedingJoinPoint, Bulkhead bulkhead,
-        String methodName) throws Throwable {
-        Object returnValue = proceedingJoinPoint.proceed();
-        if (Flux.class.isAssignableFrom(returnValue.getClass())) {
-            Flux<?> fluxReturnValue = (Flux<?>) returnValue;
-            return fluxReturnValue.compose(BulkheadOperator.of(bulkhead));
-        } else if (Mono.class.isAssignableFrom(returnValue.getClass())) {
-            Mono<?> monoReturnValue = (Mono<?>) returnValue;
-            return monoReturnValue.compose(BulkheadOperator.of(bulkhead));
-        } else {
-            logger.error("Unsupported type for Reactor BulkHead {}",
-                returnValue.getClass().getTypeName());
+            logger.error(
+                    "Unsupported type for Reactor BulkHead {}",
+                    returnValue.getClass().getTypeName());
             throw new IllegalArgumentException(
-                "Not Supported type for the BulkHead in Reactor :" + returnValue.getClass()
-                    .getName());
-
->>>>>>> e8f80339
+                    "Not Supported type for the BulkHead in Reactor :"
+                            + returnValue.getClass().getName());
         }
     }
 }