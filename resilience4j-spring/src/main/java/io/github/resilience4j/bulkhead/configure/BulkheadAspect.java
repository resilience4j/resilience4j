/*
 * Copyright 2019 lespinsideg
 *
 * Licensed under the Apache License, Version 2.0 (the "License");
 * you may not use this file except in compliance with the License.
 * You may obtain a copy of the License at
 *
 *        http://www.apache.org/licenses/LICENSE-2.0
 *
 * Unless required by applicable law or agreed to in writing, software
 * distributed under the License is distributed on an "AS IS" BASIS,
 * WITHOUT WARRANTIES OR CONDITIONS OF ANY KIND, either express or implied.
 * See the License for the specific language governing permissions and
 * limitations under the License.
 */
package io.github.resilience4j.bulkhead.configure;

<<<<<<< HEAD
import io.github.resilience4j.bulkhead.BulkheadRegistry;
import io.github.resilience4j.bulkhead.annotation.Bulkhead;
import io.github.resilience4j.bulkhead.utils.BulkheadUtils;
import io.github.resilience4j.utils.AnnotationExtractor;
import io.github.resilience4j.utils.RecoveryUtils;
=======
import java.lang.reflect.Method;
import java.util.List;
import java.util.concurrent.CompletionException;
import java.util.concurrent.CompletionStage;

>>>>>>> 785f3b64
import org.aspectj.lang.ProceedingJoinPoint;
import org.aspectj.lang.annotation.Around;
import org.aspectj.lang.annotation.Aspect;
import org.aspectj.lang.annotation.Pointcut;
import org.aspectj.lang.reflect.MethodSignature;
import org.slf4j.Logger;
import org.slf4j.LoggerFactory;
import org.springframework.beans.factory.annotation.Autowired;
import org.springframework.core.Ordered;

import io.github.resilience4j.bulkhead.BulkheadRegistry;
import io.github.resilience4j.bulkhead.annotation.Bulkhead;
import io.github.resilience4j.utils.AnnotationExtractor;

/**
 * This Spring AOP aspect intercepts all methods which are annotated with a {@link Bulkhead} annotation.
 * The aspect protects an annotated method with a Bulkhead. The BulkheadRegistry is used to retrieve an instance of a Bulkhead for
 * a specific name.
 */
@Aspect
public class BulkheadAspect implements Ordered {

	private static final Logger logger = LoggerFactory.getLogger(BulkheadAspect.class);

	private final BulkheadConfigurationProperties bulkheadConfigurationProperties;
	private final BulkheadRegistry bulkheadRegistry;
	private final List<BulkheadAspectExt> bulkheadAspectExts;

	public BulkheadAspect(BulkheadConfigurationProperties backendMonitorPropertiesRegistry, BulkheadRegistry bulkheadRegistry, @Autowired(required = false) List<BulkheadAspectExt> bulkheadAspectExts) {
		this.bulkheadConfigurationProperties = backendMonitorPropertiesRegistry;
		this.bulkheadRegistry = bulkheadRegistry;
		this.bulkheadAspectExts = bulkheadAspectExts;
	}

	@Pointcut(value = "@within(Bulkhead) || @annotation(Bulkhead)", argNames = "Bulkhead")
	public void matchAnnotatedClassOrMethod(Bulkhead Bulkhead) {
	}

	@Around(value = "matchAnnotatedClassOrMethod(backendMonitored)", argNames = "proceedingJoinPoint, backendMonitored")
	public Object bulkheadAroundAdvice(ProceedingJoinPoint proceedingJoinPoint, Bulkhead backendMonitored) throws Throwable {
		Method method = ((MethodSignature) proceedingJoinPoint.getSignature()).getMethod();
		String methodName = method.getDeclaringClass().getName() + "#" + method.getName();
		if (backendMonitored == null) {
			backendMonitored = getBackendMonitoredAnnotation(proceedingJoinPoint);
		}
		String backend = backendMonitored.name();
		io.github.resilience4j.bulkhead.Bulkhead bulkhead = getOrCreateBulkhead(methodName, backend);
<<<<<<< HEAD

		return handleJoinPoint(proceedingJoinPoint, bulkhead, backendMonitored.recovery(), methodName);
=======
		Class<?> returnType = method.getReturnType();
		if (bulkheadAspectExts != null && !bulkheadAspectExts.isEmpty()) {
			for (BulkheadAspectExt bulkHeadAspectExt : bulkheadAspectExts) {
				if (bulkHeadAspectExt.canHandleReturnType(returnType)) {
					return bulkHeadAspectExt.handle(proceedingJoinPoint, bulkhead, methodName);
				}
			}
		}
		if (CompletionStage.class.isAssignableFrom(returnType)) {
			return handleJoinPointCompletableFuture(proceedingJoinPoint, bulkhead, methodName);
		}
		return handleJoinPoint(proceedingJoinPoint, bulkhead, methodName);
>>>>>>> 785f3b64
	}

	private io.github.resilience4j.bulkhead.Bulkhead getOrCreateBulkhead(String methodName, String backend) {
		io.github.resilience4j.bulkhead.Bulkhead bulkhead = bulkheadRegistry.bulkhead(backend,
				() -> bulkheadConfigurationProperties.createBulkheadConfig(backend));

		if (logger.isDebugEnabled()) {
			logger.debug("Created or retrieved bulkhead '{}' with max concurrent call '{}' and max wait time '{}' for method: '{}'",
					backend, bulkhead.getBulkheadConfig().getMaxConcurrentCalls(),
					bulkhead.getBulkheadConfig().getMaxWaitTime(), methodName);
		}

		return bulkhead;
	}

	private Bulkhead getBackendMonitoredAnnotation(ProceedingJoinPoint proceedingJoinPoint) {
		if (logger.isDebugEnabled()) {
			logger.debug("bulkhead parameter is null");
		}

		return AnnotationExtractor.extract(proceedingJoinPoint.getTarget().getClass(), Bulkhead.class);
	}

<<<<<<< HEAD
	@SuppressWarnings("unchecked")
	private Object handleJoinPoint(ProceedingJoinPoint proceedingJoinPoint, io.github.resilience4j.bulkhead.Bulkhead  bulkhead, String recoveryMethodName, String methodName) throws Throwable {
		BulkheadUtils.isCallPermitted(bulkhead);
		try {
			return proceedingJoinPoint.proceed();
		} catch (Throwable throwable) {
			if (logger.isDebugEnabled()) {
				logger.debug("Invocation of method '" + methodName + "' failed!", throwable);
			}

			return RecoveryUtils.invoke(recoveryMethodName, proceedingJoinPoint.getArgs(), throwable, proceedingJoinPoint.getThis());
		} finally {
			bulkhead.onComplete();
=======
	private Object handleJoinPoint(ProceedingJoinPoint proceedingJoinPoint, io.github.resilience4j.bulkhead.Bulkhead bulkhead, String methodName) throws Throwable {
		if (logger.isDebugEnabled()) {
			logger.debug("bulkhead method invocation for method {}", methodName);
>>>>>>> 785f3b64
		}
		return bulkhead.executeCheckedSupplier(proceedingJoinPoint::proceed);
	}

	/**
	 * handle the asynchronous completable future flow
	 *
	 * @param proceedingJoinPoint AOPJoinPoint
	 * @param bulkhead            configured bulkhead
	 * @param methodName          bulkhead method name
	 * @return CompletionStage
	 * @throws Throwable
	 */
	private Object handleJoinPointCompletableFuture(ProceedingJoinPoint proceedingJoinPoint, io.github.resilience4j.bulkhead.Bulkhead bulkhead, String methodName) throws Throwable {

		return bulkhead.executeCompletionStage(() -> {
			try {
				return (CompletionStage<?>) proceedingJoinPoint.proceed();
			} catch (Throwable throwable) {
				logger.error("Exception being thrown during bulkhead invocation {} ", methodName, throwable.getCause());
				throw new CompletionException(throwable);
			}
		});
	}

	@Override
	public int getOrder() {
		return bulkheadConfigurationProperties.getBulkheadAspectOrder();
	}
}<|MERGE_RESOLUTION|>--- conflicted
+++ resolved
@@ -15,19 +15,9 @@
  */
 package io.github.resilience4j.bulkhead.configure;
 
-<<<<<<< HEAD
 import io.github.resilience4j.bulkhead.BulkheadRegistry;
 import io.github.resilience4j.bulkhead.annotation.Bulkhead;
-import io.github.resilience4j.bulkhead.utils.BulkheadUtils;
 import io.github.resilience4j.utils.AnnotationExtractor;
-import io.github.resilience4j.utils.RecoveryUtils;
-=======
-import java.lang.reflect.Method;
-import java.util.List;
-import java.util.concurrent.CompletionException;
-import java.util.concurrent.CompletionStage;
-
->>>>>>> 785f3b64
 import org.aspectj.lang.ProceedingJoinPoint;
 import org.aspectj.lang.annotation.Around;
 import org.aspectj.lang.annotation.Aspect;
@@ -38,9 +28,10 @@
 import org.springframework.beans.factory.annotation.Autowired;
 import org.springframework.core.Ordered;
 
-import io.github.resilience4j.bulkhead.BulkheadRegistry;
-import io.github.resilience4j.bulkhead.annotation.Bulkhead;
-import io.github.resilience4j.utils.AnnotationExtractor;
+import java.lang.reflect.Method;
+import java.util.List;
+import java.util.concurrent.CompletionException;
+import java.util.concurrent.CompletionStage;
 
 /**
  * This Spring AOP aspect intercepts all methods which are annotated with a {@link Bulkhead} annotation.
@@ -75,10 +66,6 @@
 		}
 		String backend = backendMonitored.name();
 		io.github.resilience4j.bulkhead.Bulkhead bulkhead = getOrCreateBulkhead(methodName, backend);
-<<<<<<< HEAD
-
-		return handleJoinPoint(proceedingJoinPoint, bulkhead, backendMonitored.recovery(), methodName);
-=======
 		Class<?> returnType = method.getReturnType();
 		if (bulkheadAspectExts != null && !bulkheadAspectExts.isEmpty()) {
 			for (BulkheadAspectExt bulkHeadAspectExt : bulkheadAspectExts) {
@@ -91,7 +78,6 @@
 			return handleJoinPointCompletableFuture(proceedingJoinPoint, bulkhead, methodName);
 		}
 		return handleJoinPoint(proceedingJoinPoint, bulkhead, methodName);
->>>>>>> 785f3b64
 	}
 
 	private io.github.resilience4j.bulkhead.Bulkhead getOrCreateBulkhead(String methodName, String backend) {
@@ -115,25 +101,9 @@
 		return AnnotationExtractor.extract(proceedingJoinPoint.getTarget().getClass(), Bulkhead.class);
 	}
 
-<<<<<<< HEAD
-	@SuppressWarnings("unchecked")
-	private Object handleJoinPoint(ProceedingJoinPoint proceedingJoinPoint, io.github.resilience4j.bulkhead.Bulkhead  bulkhead, String recoveryMethodName, String methodName) throws Throwable {
-		BulkheadUtils.isCallPermitted(bulkhead);
-		try {
-			return proceedingJoinPoint.proceed();
-		} catch (Throwable throwable) {
-			if (logger.isDebugEnabled()) {
-				logger.debug("Invocation of method '" + methodName + "' failed!", throwable);
-			}
-
-			return RecoveryUtils.invoke(recoveryMethodName, proceedingJoinPoint.getArgs(), throwable, proceedingJoinPoint.getThis());
-		} finally {
-			bulkhead.onComplete();
-=======
 	private Object handleJoinPoint(ProceedingJoinPoint proceedingJoinPoint, io.github.resilience4j.bulkhead.Bulkhead bulkhead, String methodName) throws Throwable {
 		if (logger.isDebugEnabled()) {
 			logger.debug("bulkhead method invocation for method {}", methodName);
->>>>>>> 785f3b64
 		}
 		return bulkhead.executeCheckedSupplier(proceedingJoinPoint::proceed);
 	}
@@ -149,14 +119,14 @@
 	 */
 	private Object handleJoinPointCompletableFuture(ProceedingJoinPoint proceedingJoinPoint, io.github.resilience4j.bulkhead.Bulkhead bulkhead, String methodName) throws Throwable {
 
-		return bulkhead.executeCompletionStage(() -> {
-			try {
-				return (CompletionStage<?>) proceedingJoinPoint.proceed();
-			} catch (Throwable throwable) {
-				logger.error("Exception being thrown during bulkhead invocation {} ", methodName, throwable.getCause());
-				throw new CompletionException(throwable);
-			}
-		});
+        return bulkhead.executeCompletionStage(() -> {
+            try {
+                return (CompletionStage<?>) proceedingJoinPoint.proceed();
+            } catch (Throwable throwable) {
+                logger.error("Exception being thrown during bulkhead invocation {} ", methodName, throwable.getCause());
+                throw new CompletionException(throwable);
+            }
+        });
 	}
 
 	@Override
