/*
 * Copyright 2019 lespinsideg
 *
 * Licensed under the Apache License, Version 2.0 (the "License");
 * you may not use this file except in compliance with the License.
 * You may obtain a copy of the License at
 *
 *        http://www.apache.org/licenses/LICENSE-2.0
 *
 * Unless required by applicable law or agreed to in writing, software
 * distributed under the License is distributed on an "AS IS" BASIS,
 * WITHOUT WARRANTIES OR CONDITIONS OF ANY KIND, either express or implied.
 * See the License for the specific language governing permissions and
 * limitations under the License.
 */
package io.github.resilience4j.bulkhead.configure.threadpool;

import io.github.resilience4j.bulkhead.ThreadPoolBulkhead;
import io.github.resilience4j.bulkhead.ThreadPoolBulkheadConfig;
import io.github.resilience4j.bulkhead.ThreadPoolBulkheadRegistry;
import io.github.resilience4j.bulkhead.event.BulkheadEvent;
import io.github.resilience4j.common.bulkhead.configuration.ThreadPoolBulkheadConfigurationProperties;
import io.github.resilience4j.consumer.EventConsumerRegistry;
import io.github.resilience4j.core.registry.CompositeRegistryEventConsumer;
import io.github.resilience4j.core.registry.RegistryEventConsumer;
import org.springframework.context.annotation.Bean;
import org.springframework.context.annotation.Configuration;
import org.springframework.context.annotation.Primary;

import java.util.ArrayList;
import java.util.List;
import java.util.Map;
import java.util.Optional;
import java.util.stream.Collectors;

/**
 * {@link Configuration Configuration} for {@link io.github.resilience4j.bulkhead.ThreadPoolBulkhead}
 */
@Configuration
public class ThreadPoolBulkheadConfiguration {

    /**
     * @param bulkheadConfigurationProperties bulk head spring configuration properties
     * @param bulkheadEventConsumerRegistry   the bulk head event consumer registry
     * @return the ThreadPoolBulkheadRegistry with all needed setup in place
     */
    @Bean
<<<<<<< HEAD
    public ThreadPoolBulkheadRegistry threadPoolBulkheadRegistry(ThreadPoolBulkheadConfigurationProperties bulkheadConfigurationProperties,
                                                                 EventConsumerRegistry<BulkheadEvent> bulkheadEventConsumerRegistry,
                                                                 RegistryEventConsumer<ThreadPoolBulkhead> threadPoolBulkheadRegistryEventConsumer) {
        ThreadPoolBulkheadRegistry bulkheadRegistry = createBulkheadRegistry(bulkheadConfigurationProperties, threadPoolBulkheadRegistryEventConsumer);
        registerEventConsumer(bulkheadRegistry, bulkheadEventConsumerRegistry, bulkheadConfigurationProperties);
        bulkheadConfigurationProperties.getBackends().forEach((name, properties) -> bulkheadRegistry.bulkhead(name, bulkheadConfigurationProperties.createThreadPoolBulkheadConfig(name)));
=======
    public ThreadPoolBulkheadRegistry threadPoolBulkheadRegistry(
        ThreadPoolBulkheadConfigurationProperties bulkheadConfigurationProperties,
        EventConsumerRegistry<BulkheadEvent> bulkheadEventConsumerRegistry,
        RegistryEventConsumer<ThreadPoolBulkhead> threadPoolBulkheadRegistryEventConsumer) {
        ThreadPoolBulkheadRegistry bulkheadRegistry = createBulkheadRegistry(
            bulkheadConfigurationProperties, threadPoolBulkheadRegistryEventConsumer);
        registerEventConsumer(bulkheadRegistry, bulkheadEventConsumerRegistry,
            bulkheadConfigurationProperties);
        bulkheadConfigurationProperties.getBackends().forEach((name, properties) -> bulkheadRegistry
            .bulkhead(name, bulkheadConfigurationProperties.createThreadPoolBulkheadConfig(name)));
>>>>>>> 74df952e
        return bulkheadRegistry;
    }

    @Bean
    @Primary
    public RegistryEventConsumer<ThreadPoolBulkhead> threadPoolBulkheadRegistryEventConsumer(
<<<<<<< HEAD
            Optional<List<RegistryEventConsumer<ThreadPoolBulkhead>>> optionalRegistryEventConsumers) {
        return new CompositeRegistryEventConsumer<>(optionalRegistryEventConsumers.orElseGet(ArrayList::new));
=======
        Optional<List<RegistryEventConsumer<ThreadPoolBulkhead>>> optionalRegistryEventConsumers) {
        return new CompositeRegistryEventConsumer<>(
            optionalRegistryEventConsumers.orElseGet(ArrayList::new));
>>>>>>> 74df952e
    }

    /**
     * Initializes a bulkhead registry.
     *
<<<<<<< HEAD
     * @param threadPoolBulkheadConfigurationProperties The bulkhead configuration properties.
     * @return a ThreadPoolBulkheadRegistry
     */
    private ThreadPoolBulkheadRegistry createBulkheadRegistry(ThreadPoolBulkheadConfigurationProperties threadPoolBulkheadConfigurationProperties,
                                                              RegistryEventConsumer<ThreadPoolBulkhead> threadPoolBulkheadRegistryEventConsumer) {
        io.vavr.collection.HashMap<String, String> mergedTags = io.vavr.collection.HashMap.empty();
        threadPoolBulkheadConfigurationProperties.getInstances().values().forEach(instanceProperties -> {
            instanceProperties.getTags().forEach(mergedTags::put);
        });
        threadPoolBulkheadConfigurationProperties.getConfigs().values().forEach(defaultConfig -> {
            defaultConfig.getTags().forEach(mergedTags::put);
        });

        Map<String, ThreadPoolBulkheadConfig> configs = threadPoolBulkheadConfigurationProperties.getConfigs()
                .entrySet()
                .stream()
                .collect(Collectors.toMap(Map.Entry::getKey, entry -> threadPoolBulkheadConfigurationProperties.createThreadPoolBulkheadConfig(entry.getValue())));

        return ThreadPoolBulkheadRegistry.of(configs, threadPoolBulkheadRegistryEventConsumer);
    }

    /**
     * Registers the post creation consumer function that registers the consumer events to the bulkheads.
     *
     * @param bulkheadRegistry      The BulkHead registry.
     * @param eventConsumerRegistry The event consumer registry.
     */
    private void registerEventConsumer(ThreadPoolBulkheadRegistry bulkheadRegistry,
                                       EventConsumerRegistry<BulkheadEvent> eventConsumerRegistry, ThreadPoolBulkheadConfigurationProperties bulkheadConfigurationProperties) {
        bulkheadRegistry.getEventPublisher().onEntryAdded(event -> registerEventConsumer(eventConsumerRegistry, event.getAddedEntry(), bulkheadConfigurationProperties));
    }

    private void registerEventConsumer(EventConsumerRegistry<BulkheadEvent> eventConsumerRegistry, ThreadPoolBulkhead bulkHead, ThreadPoolBulkheadConfigurationProperties bulkheadConfigurationProperties) {
        int eventConsumerBufferSize = Optional.ofNullable(bulkheadConfigurationProperties.getBackendProperties(bulkHead.getName()))
                .map(ThreadPoolBulkheadConfigurationProperties.InstanceProperties::getEventConsumerBufferSize)
                .orElse(100);
        bulkHead.getEventPublisher().onEvent(eventConsumerRegistry.createEventConsumer(String.join("-", ThreadPoolBulkhead.class.getSimpleName(), bulkHead.getName()), eventConsumerBufferSize));
=======
     * @param bulkheadConfigurationProperties The bulkhead configuration properties.
     * @return a ThreadPoolBulkheadRegistry
     */
    private ThreadPoolBulkheadRegistry createBulkheadRegistry(
        ThreadPoolBulkheadConfigurationProperties bulkheadConfigurationProperties,
        RegistryEventConsumer<ThreadPoolBulkhead> threadPoolBulkheadRegistryEventConsumer) {
        Map<String, ThreadPoolBulkheadConfig> configs = bulkheadConfigurationProperties.getConfigs()
            .entrySet()
            .stream()
            .collect(Collectors.toMap(Map.Entry::getKey, entry -> bulkheadConfigurationProperties
                .createThreadPoolBulkheadConfig(entry.getValue())));

        return ThreadPoolBulkheadRegistry.of(configs, threadPoolBulkheadRegistryEventConsumer);
    }

    /**
     * Registers the post creation consumer function that registers the consumer events to the
     * bulkheads.
     *
     * @param bulkheadRegistry      The BulkHead registry.
     * @param eventConsumerRegistry The event consumer registry.
     */
    private void registerEventConsumer(ThreadPoolBulkheadRegistry bulkheadRegistry,
        EventConsumerRegistry<BulkheadEvent> eventConsumerRegistry,
        ThreadPoolBulkheadConfigurationProperties bulkheadConfigurationProperties) {
        bulkheadRegistry.getEventPublisher().onEntryAdded(
            event -> registerEventConsumer(eventConsumerRegistry, event.getAddedEntry(),
                bulkheadConfigurationProperties));
    }

    private void registerEventConsumer(EventConsumerRegistry<BulkheadEvent> eventConsumerRegistry,
        ThreadPoolBulkhead bulkHead,
        ThreadPoolBulkheadConfigurationProperties bulkheadConfigurationProperties) {
        int eventConsumerBufferSize = Optional
            .ofNullable(bulkheadConfigurationProperties.getBackendProperties(bulkHead.getName()))
            .map(
                ThreadPoolBulkheadConfigurationProperties.InstanceProperties::getEventConsumerBufferSize)
            .orElse(100);
        bulkHead.getEventPublisher().onEvent(eventConsumerRegistry.createEventConsumer(
            String.join("-", ThreadPoolBulkhead.class.getSimpleName(), bulkHead.getName()),
            eventConsumerBufferSize));
>>>>>>> 74df952e
    }
}<|MERGE_RESOLUTION|>--- conflicted
+++ resolved
@@ -45,14 +45,6 @@
      * @return the ThreadPoolBulkheadRegistry with all needed setup in place
      */
     @Bean
-<<<<<<< HEAD
-    public ThreadPoolBulkheadRegistry threadPoolBulkheadRegistry(ThreadPoolBulkheadConfigurationProperties bulkheadConfigurationProperties,
-                                                                 EventConsumerRegistry<BulkheadEvent> bulkheadEventConsumerRegistry,
-                                                                 RegistryEventConsumer<ThreadPoolBulkhead> threadPoolBulkheadRegistryEventConsumer) {
-        ThreadPoolBulkheadRegistry bulkheadRegistry = createBulkheadRegistry(bulkheadConfigurationProperties, threadPoolBulkheadRegistryEventConsumer);
-        registerEventConsumer(bulkheadRegistry, bulkheadEventConsumerRegistry, bulkheadConfigurationProperties);
-        bulkheadConfigurationProperties.getBackends().forEach((name, properties) -> bulkheadRegistry.bulkhead(name, bulkheadConfigurationProperties.createThreadPoolBulkheadConfig(name)));
-=======
     public ThreadPoolBulkheadRegistry threadPoolBulkheadRegistry(
         ThreadPoolBulkheadConfigurationProperties bulkheadConfigurationProperties,
         EventConsumerRegistry<BulkheadEvent> bulkheadEventConsumerRegistry,
@@ -63,27 +55,40 @@
             bulkheadConfigurationProperties);
         bulkheadConfigurationProperties.getBackends().forEach((name, properties) -> bulkheadRegistry
             .bulkhead(name, bulkheadConfigurationProperties.createThreadPoolBulkheadConfig(name)));
->>>>>>> 74df952e
+        return bulkheadRegistry;
+    }
+    /**
+     * @param bulkheadConfigurationProperties bulk head spring configuration properties
+     * @param bulkheadEventConsumerRegistry   the bulk head event consumer registry
+     * @return the ThreadPoolBulkheadRegistry with all needed setup in place
+     */
+    @Bean
+    public ThreadPoolBulkheadRegistry threadPoolBulkheadRegistry(ThreadPoolBulkheadConfigurationProperties bulkheadConfigurationProperties,
+                                                                 EventConsumerRegistry<BulkheadEvent> bulkheadEventConsumerRegistry,
+                                                                 RegistryEventConsumer<ThreadPoolBulkhead> threadPoolBulkheadRegistryEventConsumer) {
+        ThreadPoolBulkheadRegistry bulkheadRegistry = createBulkheadRegistry(bulkheadConfigurationProperties, threadPoolBulkheadRegistryEventConsumer);
+        registerEventConsumer(bulkheadRegistry, bulkheadEventConsumerRegistry, bulkheadConfigurationProperties);
+        bulkheadConfigurationProperties.getBackends().forEach((name, properties) -> bulkheadRegistry.bulkhead(name, bulkheadConfigurationProperties.createThreadPoolBulkheadConfig(name)));
         return bulkheadRegistry;
     }
 
     @Bean
     @Primary
     public RegistryEventConsumer<ThreadPoolBulkhead> threadPoolBulkheadRegistryEventConsumer(
-<<<<<<< HEAD
             Optional<List<RegistryEventConsumer<ThreadPoolBulkhead>>> optionalRegistryEventConsumers) {
         return new CompositeRegistryEventConsumer<>(optionalRegistryEventConsumers.orElseGet(ArrayList::new));
-=======
+    }
+    @Bean
+    @Primary
+    public RegistryEventConsumer<ThreadPoolBulkhead> threadPoolBulkheadRegistryEventConsumer(
         Optional<List<RegistryEventConsumer<ThreadPoolBulkhead>>> optionalRegistryEventConsumers) {
         return new CompositeRegistryEventConsumer<>(
             optionalRegistryEventConsumers.orElseGet(ArrayList::new));
->>>>>>> 74df952e
     }
 
     /**
      * Initializes a bulkhead registry.
      *
-<<<<<<< HEAD
      * @param threadPoolBulkheadConfigurationProperties The bulkhead configuration properties.
      * @return a ThreadPoolBulkheadRegistry
      */
@@ -101,38 +106,6 @@
                 .entrySet()
                 .stream()
                 .collect(Collectors.toMap(Map.Entry::getKey, entry -> threadPoolBulkheadConfigurationProperties.createThreadPoolBulkheadConfig(entry.getValue())));
-
-        return ThreadPoolBulkheadRegistry.of(configs, threadPoolBulkheadRegistryEventConsumer);
-    }
-
-    /**
-     * Registers the post creation consumer function that registers the consumer events to the bulkheads.
-     *
-     * @param bulkheadRegistry      The BulkHead registry.
-     * @param eventConsumerRegistry The event consumer registry.
-     */
-    private void registerEventConsumer(ThreadPoolBulkheadRegistry bulkheadRegistry,
-                                       EventConsumerRegistry<BulkheadEvent> eventConsumerRegistry, ThreadPoolBulkheadConfigurationProperties bulkheadConfigurationProperties) {
-        bulkheadRegistry.getEventPublisher().onEntryAdded(event -> registerEventConsumer(eventConsumerRegistry, event.getAddedEntry(), bulkheadConfigurationProperties));
-    }
-
-    private void registerEventConsumer(EventConsumerRegistry<BulkheadEvent> eventConsumerRegistry, ThreadPoolBulkhead bulkHead, ThreadPoolBulkheadConfigurationProperties bulkheadConfigurationProperties) {
-        int eventConsumerBufferSize = Optional.ofNullable(bulkheadConfigurationProperties.getBackendProperties(bulkHead.getName()))
-                .map(ThreadPoolBulkheadConfigurationProperties.InstanceProperties::getEventConsumerBufferSize)
-                .orElse(100);
-        bulkHead.getEventPublisher().onEvent(eventConsumerRegistry.createEventConsumer(String.join("-", ThreadPoolBulkhead.class.getSimpleName(), bulkHead.getName()), eventConsumerBufferSize));
-=======
-     * @param bulkheadConfigurationProperties The bulkhead configuration properties.
-     * @return a ThreadPoolBulkheadRegistry
-     */
-    private ThreadPoolBulkheadRegistry createBulkheadRegistry(
-        ThreadPoolBulkheadConfigurationProperties bulkheadConfigurationProperties,
-        RegistryEventConsumer<ThreadPoolBulkhead> threadPoolBulkheadRegistryEventConsumer) {
-        Map<String, ThreadPoolBulkheadConfig> configs = bulkheadConfigurationProperties.getConfigs()
-            .entrySet()
-            .stream()
-            .collect(Collectors.toMap(Map.Entry::getKey, entry -> bulkheadConfigurationProperties
-                .createThreadPoolBulkheadConfig(entry.getValue())));
 
         return ThreadPoolBulkheadRegistry.of(configs, threadPoolBulkheadRegistryEventConsumer);
     }
@@ -163,6 +136,5 @@
         bulkHead.getEventPublisher().onEvent(eventConsumerRegistry.createEventConsumer(
             String.join("-", ThreadPoolBulkhead.class.getSimpleName(), bulkHead.getName()),
             eventConsumerBufferSize));
->>>>>>> 74df952e
     }
 }