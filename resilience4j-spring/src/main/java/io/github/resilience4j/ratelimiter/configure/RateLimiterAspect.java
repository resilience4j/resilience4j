--- conflicted
+++ resolved
@@ -124,12 +124,7 @@
 	}
 
 	private Object handleJoinPoint(ProceedingJoinPoint proceedingJoinPoint,
-<<<<<<< HEAD
-	                               io.github.resilience4j.ratelimiter.RateLimiter rateLimiter,
-                                   String methodName)
-=======
 								   io.github.resilience4j.ratelimiter.RateLimiter rateLimiter)
->>>>>>> 7343d161
 			throws Throwable {
 		return rateLimiter.executeCheckedSupplier(proceedingJoinPoint::proceed);
 	}
