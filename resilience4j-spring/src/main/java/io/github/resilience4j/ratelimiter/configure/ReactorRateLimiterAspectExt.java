--- conflicted
+++ resolved
@@ -24,19 +24,13 @@
 import reactor.core.publisher.Mono;
 
 /**
-<<<<<<< HEAD
  * the Reactor RateLimiter logic support for the spring AOP Conditional on
  * Reactor class existence on spring class loader
-=======
- * the Reactor RateLimiter logic support for the spring AOP Conditional on Reactor class existence
- * on spring class loader
->>>>>>> e8f80339
  */
 public class ReactorRateLimiterAspectExt implements RateLimiterAspectExt {
 
     private static final Logger logger = LoggerFactory.getLogger(ReactorRateLimiterAspectExt.class);
 
-<<<<<<< HEAD
     @Override
     public boolean canHandleReturnType(Class returnType) {
         return (Flux.class.isAssignableFrom(returnType)) || (Mono.class.isAssignableFrom(returnType));
@@ -47,7 +41,8 @@
      * reactor rate limiter See {@link RateLimiter} for details.
      */
     @Override
-    public CheckedFunction0<Object> decorate(RateLimiter rateLimiter, CheckedFunction0<Object> supplier) {
+    public CheckedFunction0<Object> decorate(
+            RateLimiter rateLimiter, CheckedFunction0<Object> supplier) {
         return () -> {
             Object returnValue = supplier.apply();
             return handleReturnValue(rateLimiter, returnValue);
@@ -62,48 +57,12 @@
             Mono<?> monoReturnValue = (Mono<?>) returnValue;
             return monoReturnValue.compose(RateLimiterOperator.of(rateLimiter));
         } else {
-            logger.error("Unsupported type for Reactor rateLimiter {}", returnValue.getClass().getTypeName());
-            throw new IllegalArgumentException("Not Supported type for the rateLimiter in Reactor :" + returnValue.getClass().getName());
-
-=======
-    /**
-     * @param returnType the AOP method return type class
-     * @return boolean if the method has Reactor return type
-     */
-    @Override
-    public boolean canHandleReturnType(Class returnType) {
-        return (Flux.class.isAssignableFrom(returnType)) || (Mono.class
-            .isAssignableFrom(returnType));
-    }
-
-    /**
-     * handle the Spring web flux (Flux /Mono) return types AOP based into reactor rate limiter See
-     * {@link RateLimiter} for details.
-     *
-     * @param proceedingJoinPoint Spring AOP proceedingJoinPoint
-     * @param rateLimiter         the configured rateLimiter
-     * @param methodName          the method name
-     * @return the result object
-     * @throws Throwable exception in case of faulty flow
-     */
-    @Override
-    public Object handle(ProceedingJoinPoint proceedingJoinPoint, RateLimiter rateLimiter,
-        String methodName) throws Throwable {
-        Object returnValue = proceedingJoinPoint.proceed();
-        if (Flux.class.isAssignableFrom(returnValue.getClass())) {
-            Flux<?> fluxReturnValue = (Flux<?>) returnValue;
-            return fluxReturnValue.compose(RateLimiterOperator.of(rateLimiter));
-        } else if (Mono.class.isAssignableFrom(returnValue.getClass())) {
-            Mono<?> monoReturnValue = (Mono<?>) returnValue;
-            return monoReturnValue.compose(RateLimiterOperator.of(rateLimiter));
-        } else {
-            logger.error("Unsupported type for Reactor rateLimiter {}",
-                returnValue.getClass().getTypeName());
+            logger.error(
+                    "Unsupported type for Reactor rateLimiter {}",
+                    returnValue.getClass().getTypeName());
             throw new IllegalArgumentException(
-                "Not Supported type for the rateLimiter in Reactor :" + returnValue.getClass()
-                    .getName());
-
->>>>>>> e8f80339
+                    "Not Supported type for the rateLimiter in Reactor :"
+                            + returnValue.getClass().getName());
         }
     }
 }