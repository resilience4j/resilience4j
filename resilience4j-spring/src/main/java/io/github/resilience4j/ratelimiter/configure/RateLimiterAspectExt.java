/*
 * Copyright 2019 Mahmoud Romeh
 *
 * Licensed under the Apache License, Version 2.0 (the "License");
 * you may not use this file except in compliance with the License.
 * You may obtain a copy of the License at
 *
 *        http://www.apache.org/licenses/LICENSE-2.0
 *
 * Unless required by applicable law or agreed to in writing, software
 * distributed under the License is distributed on an "AS IS" BASIS,
 * WITHOUT WARRANTIES OR CONDITIONS OF ANY KIND, either express or implied.
 * See the License for the specific language governing permissions and
 * limitations under the License.
 */
package io.github.resilience4j.ratelimiter.configure;

import io.github.resilience4j.ratelimiter.RateLimiter;
<<<<<<< HEAD
import io.vavr.CheckedFunction0;
=======
import org.aspectj.lang.ProceedingJoinPoint;
>>>>>>> e8f80339

/**
 * RateLimiter aspect extension support interface type if you want to support
 * new types
 */
public interface RateLimiterAspectExt {

<<<<<<< HEAD
    /**
     * @param returnType the AOP method return type class
     * @return boolean true if this extension can handle this type
     */
    boolean canHandleReturnType(Class returnType);

    /**
     * @param supplier target function that should be decorated
     * @return decorated function
     */
    CheckedFunction0<Object> decorate(RateLimiter rateLimiter, CheckedFunction0<Object> supplier);
=======
    boolean canHandleReturnType(Class returnType);

    Object handle(ProceedingJoinPoint proceedingJoinPoint, RateLimiter rateLimiter,
        String methodName) throws Throwable;
>>>>>>> e8f80339
}<|MERGE_RESOLUTION|>--- conflicted
+++ resolved
@@ -16,11 +16,7 @@
 package io.github.resilience4j.ratelimiter.configure;
 
 import io.github.resilience4j.ratelimiter.RateLimiter;
-<<<<<<< HEAD
 import io.vavr.CheckedFunction0;
-=======
-import org.aspectj.lang.ProceedingJoinPoint;
->>>>>>> e8f80339
 
 /**
  * RateLimiter aspect extension support interface type if you want to support
@@ -28,7 +24,6 @@
  */
 public interface RateLimiterAspectExt {
 
-<<<<<<< HEAD
     /**
      * @param returnType the AOP method return type class
      * @return boolean true if this extension can handle this type
@@ -39,11 +34,7 @@
      * @param supplier target function that should be decorated
      * @return decorated function
      */
-    CheckedFunction0<Object> decorate(RateLimiter rateLimiter, CheckedFunction0<Object> supplier);
-=======
-    boolean canHandleReturnType(Class returnType);
-
-    Object handle(ProceedingJoinPoint proceedingJoinPoint, RateLimiter rateLimiter,
-        String methodName) throws Throwable;
->>>>>>> e8f80339
+    CheckedFunction0<Object> decorate(
+            RateLimiter rateLimiter,
+            CheckedFunction0<Object> supplier);
 }