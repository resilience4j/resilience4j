--- conflicted
+++ resolved
@@ -46,22 +46,19 @@
 public class RetryConfiguration {
 
     /**
-<<<<<<< HEAD
-     * @param retryConfigurationProperties retryConfigurationProperties retry configuration spring properties
-=======
      * @param retryConfigurationProperties retryConfigurationProperties retry configuration spring
      *                                     properties
->>>>>>> 74df952e
      * @param retryEventConsumerRegistry   the event retry registry
      * @return the retry definition registry
      */
     @Bean
     public RetryRegistry retryRegistry(RetryConfigurationProperties retryConfigurationProperties,
-<<<<<<< HEAD
-                                       EventConsumerRegistry<RetryEvent> retryEventConsumerRegistry,
-                                       RegistryEventConsumer<Retry> retryRegistryEventConsumer) {
-        RetryRegistry retryRegistry = createRetryRegistry(retryConfigurationProperties, retryRegistryEventConsumer);
-        registerEventConsumer(retryRegistry, retryEventConsumerRegistry, retryConfigurationProperties);
+        EventConsumerRegistry<RetryEvent> retryEventConsumerRegistry,
+        RegistryEventConsumer<Retry> retryRegistryEventConsumer) {
+        RetryRegistry retryRegistry = createRetryRegistry(retryConfigurationProperties,
+            retryRegistryEventConsumer);
+        registerEventConsumer(retryRegistry, retryEventConsumerRegistry,
+            retryConfigurationProperties);
         io.vavr.collection.HashMap<String, String> mergedTags = io.vavr.collection.HashMap.empty();
         retryConfigurationProperties.getInstances().values().forEach(instanceProperties -> {
             instanceProperties.getTags().forEach(mergedTags::put);
@@ -70,32 +67,17 @@
             defaultConfig.getTags().forEach(mergedTags::put);
         });
         retryConfigurationProperties.getInstances()
-                .forEach((name, properties) ->
-                        retryRegistry.retry(name, retryConfigurationProperties.createRetryConfig(name), mergedTags));
-=======
-        EventConsumerRegistry<RetryEvent> retryEventConsumerRegistry,
-        RegistryEventConsumer<Retry> retryRegistryEventConsumer) {
-        RetryRegistry retryRegistry = createRetryRegistry(retryConfigurationProperties,
-            retryRegistryEventConsumer);
-        registerEventConsumer(retryRegistry, retryEventConsumerRegistry,
-            retryConfigurationProperties);
-        retryConfigurationProperties.getInstances().forEach((name, properties) -> retryRegistry
-            .retry(name, retryConfigurationProperties.createRetryConfig(name)));
->>>>>>> 74df952e
+            .forEach((name, properties) ->
+                retryRegistry.retry(name, retryConfigurationProperties.createRetryConfig(name), mergedTags));
         return retryRegistry;
     }
 
     @Bean
     @Primary
-<<<<<<< HEAD
-    public RegistryEventConsumer<Retry> retryRegistryEventConsumer(Optional<List<RegistryEventConsumer<Retry>>> optionalRegistryEventConsumers) {
-        return new CompositeRegistryEventConsumer<>(optionalRegistryEventConsumers.orElseGet(ArrayList::new));
-=======
     public RegistryEventConsumer<Retry> retryRegistryEventConsumer(
         Optional<List<RegistryEventConsumer<Retry>>> optionalRegistryEventConsumers) {
         return new CompositeRegistryEventConsumer<>(
             optionalRegistryEventConsumers.orElseGet(ArrayList::new));
->>>>>>> 74df952e
     }
 
     /**
@@ -104,47 +86,24 @@
      * @param retryConfigurationProperties The retry configuration properties.
      * @return a RetryRegistry
      */
-<<<<<<< HEAD
-    private RetryRegistry createRetryRegistry(RetryConfigurationProperties retryConfigurationProperties,
-                                              RegistryEventConsumer<Retry> retryRegistryEventConsumer) {
-        Map<String, RetryConfig> configs = retryConfigurationProperties.getConfigs()
-                .entrySet().stream().collect(Collectors.toMap(Map.Entry::getKey,
-                        entry -> retryConfigurationProperties.createRetryConfig(entry.getValue())));
-=======
     private RetryRegistry createRetryRegistry(
         RetryConfigurationProperties retryConfigurationProperties,
         RegistryEventConsumer<Retry> retryRegistryEventConsumer) {
         Map<String, RetryConfig> configs = retryConfigurationProperties.getConfigs()
             .entrySet().stream().collect(Collectors.toMap(Map.Entry::getKey,
                 entry -> retryConfigurationProperties.createRetryConfig(entry.getValue())));
->>>>>>> 74df952e
 
         return RetryRegistry.of(configs, retryRegistryEventConsumer);
     }
 
     /**
-<<<<<<< HEAD
-     * Registers the post creation consumer function that registers the consumer events to the retries.
-=======
      * Registers the post creation consumer function that registers the consumer events to the
      * retries.
->>>>>>> 74df952e
      *
      * @param retryRegistry         The retry registry.
      * @param eventConsumerRegistry The event consumer registry.
      */
     private void registerEventConsumer(RetryRegistry retryRegistry,
-<<<<<<< HEAD
-                                       EventConsumerRegistry<RetryEvent> eventConsumerRegistry, RetryConfigurationProperties retryConfigurationProperties) {
-        retryRegistry.getEventPublisher().onEntryAdded(event -> registerEventConsumer(eventConsumerRegistry, event.getAddedEntry(), retryConfigurationProperties));
-    }
-
-    private void registerEventConsumer(EventConsumerRegistry<RetryEvent> eventConsumerRegistry, Retry retry, RetryConfigurationProperties retryConfigurationProperties) {
-        int eventConsumerBufferSize = Optional.ofNullable(retryConfigurationProperties.getBackendProperties(retry.getName()))
-                .map(io.github.resilience4j.common.retry.configuration.RetryConfigurationProperties.InstanceProperties::getEventConsumerBufferSize)
-                .orElse(100);
-        retry.getEventPublisher().onEvent(eventConsumerRegistry.createEventConsumer(retry.getName(), eventConsumerBufferSize));
-=======
         EventConsumerRegistry<RetryEvent> eventConsumerRegistry,
         RetryConfigurationProperties retryConfigurationProperties) {
         retryRegistry.getEventPublisher().onEntryAdded(
@@ -161,7 +120,6 @@
             .orElse(100);
         retry.getEventPublisher().onEvent(
             eventConsumerRegistry.createEventConsumer(retry.getName(), eventConsumerBufferSize));
->>>>>>> 74df952e
     }
 
     /**
@@ -172,17 +130,11 @@
     @Bean
     @Conditional(value = {AspectJOnClasspathCondition.class})
     public RetryAspect retryAspect(RetryConfigurationProperties retryConfigurationProperties,
-<<<<<<< HEAD
-                                   RetryRegistry retryRegistry, @Autowired(required = false) List<RetryAspectExt> retryAspectExtList,
-                                   FallbackDecorators fallbackDecorators) {
-        return new RetryAspect(retryConfigurationProperties, retryRegistry, retryAspectExtList, fallbackDecorators);
-=======
         RetryRegistry retryRegistry,
         @Autowired(required = false) List<RetryAspectExt> retryAspectExtList,
         FallbackDecorators fallbackDecorators) {
         return new RetryAspect(retryConfigurationProperties, retryRegistry, retryAspectExtList,
             fallbackDecorators);
->>>>>>> 74df952e
     }
 
     @Bean
@@ -198,15 +150,9 @@
     }
 
     /**
-<<<<<<< HEAD
-     * The EventConsumerRegistry is used to manage EventConsumer instances.
-     * The EventConsumerRegistry is used by the Retry events monitor to show the latest RetryEvent events
-     * for each Retry instance.
-=======
      * The EventConsumerRegistry is used to manage EventConsumer instances. The
      * EventConsumerRegistry is used by the Retry events monitor to show the latest RetryEvent
      * events for each Retry instance.
->>>>>>> 74df952e
      *
      * @return a default EventConsumerRegistry {@link DefaultEventConsumerRegistry}
      */
