/*
 * Copyright 2019 Mahmoud Romeh
 *
 * Licensed under the Apache License, Version 2.0 (the "License");
 * you may not use this file except in compliance with the License.
 * You may obtain a copy of the License at
 *
 *        http://www.apache.org/licenses/LICENSE-2.0
 *
 * Unless required by applicable law or agreed to in writing, software
 * distributed under the License is distributed on an "AS IS" BASIS,
 * WITHOUT WARRANTIES OR CONDITIONS OF ANY KIND, either express or implied.
 * See the License for the specific language governing permissions and
 * limitations under the License.
 */
package io.github.resilience4j.retry.configure;

<<<<<<< HEAD
import org.slf4j.Logger;
import org.slf4j.LoggerFactory;

import io.github.resilience4j.reactor.retry.RetryOperator;
import io.github.resilience4j.utils.ProceedingJoinPointHelper;
import io.vavr.CheckedFunction0;
=======
import io.github.resilience4j.reactor.retry.RetryOperator;
import org.aspectj.lang.ProceedingJoinPoint;
import org.slf4j.Logger;
import org.slf4j.LoggerFactory;
>>>>>>> e8f80339
import reactor.core.publisher.Flux;
import reactor.core.publisher.Mono;

/**
<<<<<<< HEAD
 * the Reactor Retry logic support for the spring AOP Conditional on Reactor
 * class existence on spring class loader
=======
 * the Reactor Retry logic support for the spring AOP Conditional on Reactor class existence on
 * spring class loader
>>>>>>> e8f80339
 */
public class ReactorRetryAspectExt implements RetryAspectExt {

    private static final Logger logger = LoggerFactory.getLogger(ReactorRetryAspectExt.class);

    /**
     * @param returnType the AOP method return type class
     * @return boolean if the method has Reactor return type
     */
    @SuppressWarnings("unchecked")
    @Override
    public boolean canHandleReturnType(Class returnType) {
<<<<<<< HEAD
        return (Flux.class.isAssignableFrom(returnType)) || (Mono.class.isAssignableFrom(returnType));
    }

    /**
     * handle the Spring web flux (Flux /Mono) return types AOP based into
     * reactor retry See {@link io.github.resilience4j.retry.Retry} for details.
     */
    @SuppressWarnings("unchecked")
    @Override
    public CheckedFunction0<Object> decorate(io.github.resilience4j.retry.Retry retry, CheckedFunction0<Object> supplier) {
        return () -> {
            Object returnValue = supplier.apply();
            return handleReturnValue(returnValue, retry);
        };
    }

    private Object handleReturnValue(Object returnValue, io.github.resilience4j.retry.Retry retry) {
        if (Flux.class.isAssignableFrom(returnValue.getClass())) {
            Flux<?> fluxReturnValue = (Flux<?>) returnValue;
            return fluxReturnValue.compose(RetryOperator.of(retry));
        } else if (Mono.class.isAssignableFrom(returnValue.getClass())) {
            Mono<?> monoReturnValue = (Mono<?>) returnValue;
            return monoReturnValue.compose(RetryOperator.of(retry));
        } else {
            logger.error("Unsupported type for Reactor retry {}", returnValue.getClass().getTypeName());
            throw new IllegalArgumentException("Not Supported type for the retry in Reactor :" + returnValue.getClass().getName());

=======
        return (Flux.class.isAssignableFrom(returnType)) || (Mono.class
            .isAssignableFrom(returnType));
    }

    /**
     * handle the Spring web flux (Flux /Mono) return types AOP based into reactor retry See {@link
     * io.github.resilience4j.retry.Retry} for details.
     *
     * @param proceedingJoinPoint Spring AOP proceedingJoinPoint
     * @param retry               the configured retry
     * @param methodName          the method name
     * @return the result object
     * @throws Throwable exception in case of faulty flow
     */
    @SuppressWarnings("unchecked")
    @Override
    public Object handle(ProceedingJoinPoint proceedingJoinPoint,
        io.github.resilience4j.retry.Retry retry, String methodName) throws Throwable {
        Object returnValue = proceedingJoinPoint.proceed();
        if (Flux.class.isAssignableFrom(returnValue.getClass())) {
            Flux<?> fluxReturnValue = (Flux<?>) returnValue;
            return fluxReturnValue.compose(RetryOperator.of(retry));
        } else if (Mono.class.isAssignableFrom(returnValue.getClass())) {
            Mono<?> monoReturnValue = (Mono<?>) returnValue;
            return monoReturnValue.compose(RetryOperator.of(retry));
        } else {
            logger.error("Unsupported type for Reactor retry {}",
                returnValue.getClass().getTypeName());
            throw new IllegalArgumentException(
                "Not Supported type for the retry in Reactor :" + returnValue.getClass().getName());

>>>>>>> e8f80339
        }
    }
}<|MERGE_RESOLUTION|>--- conflicted
+++ resolved
@@ -15,30 +15,16 @@
  */
 package io.github.resilience4j.retry.configure;
 
-<<<<<<< HEAD
+import io.vavr.CheckedFunction0;
+import io.github.resilience4j.reactor.retry.RetryOperator;
 import org.slf4j.Logger;
 import org.slf4j.LoggerFactory;
-
-import io.github.resilience4j.reactor.retry.RetryOperator;
-import io.github.resilience4j.utils.ProceedingJoinPointHelper;
-import io.vavr.CheckedFunction0;
-=======
-import io.github.resilience4j.reactor.retry.RetryOperator;
-import org.aspectj.lang.ProceedingJoinPoint;
-import org.slf4j.Logger;
-import org.slf4j.LoggerFactory;
->>>>>>> e8f80339
 import reactor.core.publisher.Flux;
 import reactor.core.publisher.Mono;
 
 /**
-<<<<<<< HEAD
  * the Reactor Retry logic support for the spring AOP Conditional on Reactor
  * class existence on spring class loader
-=======
- * the Reactor Retry logic support for the spring AOP Conditional on Reactor class existence on
- * spring class loader
->>>>>>> e8f80339
  */
 public class ReactorRetryAspectExt implements RetryAspectExt {
 
@@ -51,8 +37,8 @@
     @SuppressWarnings("unchecked")
     @Override
     public boolean canHandleReturnType(Class returnType) {
-<<<<<<< HEAD
-        return (Flux.class.isAssignableFrom(returnType)) || (Mono.class.isAssignableFrom(returnType));
+        return (Flux.class.isAssignableFrom(returnType))
+                || (Mono.class.isAssignableFrom(returnType));
     }
 
     /**
@@ -61,14 +47,18 @@
      */
     @SuppressWarnings("unchecked")
     @Override
-    public CheckedFunction0<Object> decorate(io.github.resilience4j.retry.Retry retry, CheckedFunction0<Object> supplier) {
+    public CheckedFunction0<Object> decorate(
+            io.github.resilience4j.retry.Retry retry,
+            CheckedFunction0<Object> supplier) {
         return () -> {
             Object returnValue = supplier.apply();
             return handleReturnValue(returnValue, retry);
         };
     }
 
-    private Object handleReturnValue(Object returnValue, io.github.resilience4j.retry.Retry retry) {
+    private Object handleReturnValue(
+            Object returnValue,
+            io.github.resilience4j.retry.Retry retry) {
         if (Flux.class.isAssignableFrom(returnValue.getClass())) {
             Flux<?> fluxReturnValue = (Flux<?>) returnValue;
             return fluxReturnValue.compose(RetryOperator.of(retry));
@@ -76,42 +66,12 @@
             Mono<?> monoReturnValue = (Mono<?>) returnValue;
             return monoReturnValue.compose(RetryOperator.of(retry));
         } else {
-            logger.error("Unsupported type for Reactor retry {}", returnValue.getClass().getTypeName());
-            throw new IllegalArgumentException("Not Supported type for the retry in Reactor :" + returnValue.getClass().getName());
-
-=======
-        return (Flux.class.isAssignableFrom(returnType)) || (Mono.class
-            .isAssignableFrom(returnType));
-    }
-
-    /**
-     * handle the Spring web flux (Flux /Mono) return types AOP based into reactor retry See {@link
-     * io.github.resilience4j.retry.Retry} for details.
-     *
-     * @param proceedingJoinPoint Spring AOP proceedingJoinPoint
-     * @param retry               the configured retry
-     * @param methodName          the method name
-     * @return the result object
-     * @throws Throwable exception in case of faulty flow
-     */
-    @SuppressWarnings("unchecked")
-    @Override
-    public Object handle(ProceedingJoinPoint proceedingJoinPoint,
-        io.github.resilience4j.retry.Retry retry, String methodName) throws Throwable {
-        Object returnValue = proceedingJoinPoint.proceed();
-        if (Flux.class.isAssignableFrom(returnValue.getClass())) {
-            Flux<?> fluxReturnValue = (Flux<?>) returnValue;
-            return fluxReturnValue.compose(RetryOperator.of(retry));
-        } else if (Mono.class.isAssignableFrom(returnValue.getClass())) {
-            Mono<?> monoReturnValue = (Mono<?>) returnValue;
-            return monoReturnValue.compose(RetryOperator.of(retry));
-        } else {
-            logger.error("Unsupported type for Reactor retry {}",
-                returnValue.getClass().getTypeName());
+            logger.error(
+                    "Unsupported type for Reactor retry {}",
+                    returnValue.getClass().getTypeName());
             throw new IllegalArgumentException(
-                "Not Supported type for the retry in Reactor :" + returnValue.getClass().getName());
-
->>>>>>> e8f80339
+                    "Not Supported type for the retry in Reactor :"
+                            + returnValue.getClass().getName());
         }
     }
 }