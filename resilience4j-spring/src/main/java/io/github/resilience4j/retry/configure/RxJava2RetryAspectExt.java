/*
 * Copyright 2019 Mahmoud Romeh
 *
 * Licensed under the Apache License, Version 2.0 (the "License");
 * you may not use this file except in compliance with the License.
 * You may obtain a copy of the License at
 *
 *        http://www.apache.org/licenses/LICENSE-2.0
 *
 * Unless required by applicable law or agreed to in writing, software
 * distributed under the License is distributed on an "AS IS" BASIS,
 * WITHOUT WARRANTIES OR CONDITIONS OF ANY KIND, either express or implied.
 * See the License for the specific language governing permissions and
 * limitations under the License.
 */
package io.github.resilience4j.retry.configure;

<<<<<<< HEAD
import static io.github.resilience4j.utils.AspectUtil.newHashSet;

import java.util.Set;

import org.slf4j.Logger;
import org.slf4j.LoggerFactory;

import io.github.resilience4j.retry.transformer.RetryTransformer;
import io.reactivex.Completable;
import io.reactivex.CompletableSource;
import io.reactivex.Flowable;
import io.reactivex.Maybe;
import io.reactivex.MaybeSource;
import io.reactivex.Observable;
import io.reactivex.ObservableSource;
import io.reactivex.Single;
import io.reactivex.SingleSource;
import io.vavr.CheckedFunction0;

/**
 * the Rx Retry logic support for the spring AOP conditional on the presence of
 * Rx classes on the spring class loader
=======
import io.github.resilience4j.retry.Retry;
import io.github.resilience4j.retry.transformer.RetryTransformer;
import io.reactivex.*;
import org.aspectj.lang.ProceedingJoinPoint;
import org.slf4j.Logger;
import org.slf4j.LoggerFactory;

import java.util.Set;

import static io.github.resilience4j.utils.AspectUtil.newHashSet;

/**
 * the Rx Retry logic support for the spring AOP conditional on the presence of Rx classes on the
 * spring class loader
>>>>>>> e8f80339
 */
public class RxJava2RetryAspectExt implements RetryAspectExt {

    private static final Logger logger = LoggerFactory.getLogger(RxJava2RetryAspectExt.class);
<<<<<<< HEAD
    private final Set<Class> rxSupportedTypes = newHashSet(ObservableSource.class, SingleSource.class, CompletableSource.class, MaybeSource.class, Flowable.class);

    @SuppressWarnings("unchecked")
    @Override
    public boolean canHandleReturnType(Class returnType) {
        return rxSupportedTypes.stream().anyMatch(classType -> classType.isAssignableFrom(returnType));
    }

    @Override
    public CheckedFunction0<Object> decorate(io.github.resilience4j.retry.Retry retry, CheckedFunction0<Object> supplier) {
        return () -> {
            RetryTransformer<?> retryTransformer = RetryTransformer.of(retry);
            Object returnValue = supplier.apply();
            return handleReturnValue(returnValue, retryTransformer);
        };
    }

    @SuppressWarnings("unchecked")
    private Object handleReturnValue(Object returnValue, RetryTransformer retryTransformer) {
=======
    private final Set<Class> rxSupportedTypes = newHashSet(ObservableSource.class,
        SingleSource.class, CompletableSource.class, MaybeSource.class, Flowable.class);

    /**
     * @param returnType the AOP method return type class
     * @return boolean if the method has Rx java 2 rerun type
     */
    @SuppressWarnings("unchecked")
    @Override
    public boolean canHandleReturnType(Class returnType) {
        return rxSupportedTypes.stream()
            .anyMatch(classType -> classType.isAssignableFrom(returnType));
    }

    /**
     * @param proceedingJoinPoint Spring AOP proceedingJoinPoint
     * @param retry               the configured Retry
     * @param methodName          the method name
     * @return the result object
     * @throws Throwable exception in case of faulty flow
     */
    @Override
    public Object handle(ProceedingJoinPoint proceedingJoinPoint, Retry retry, String methodName)
        throws Throwable {
        RetryTransformer<?> retryTransformer = RetryTransformer.of(retry);
        Object returnValue = proceedingJoinPoint.proceed();
        return executeRxJava2Aspect(retryTransformer, returnValue);
    }

    @SuppressWarnings("unchecked")
    private Object executeRxJava2Aspect(RetryTransformer retryTransformer, Object returnValue) {
>>>>>>> e8f80339
        if (returnValue instanceof ObservableSource) {
            Observable<?> observable = (Observable<?>) returnValue;
            return observable.compose(retryTransformer);
        } else if (returnValue instanceof SingleSource) {
            Single<?> single = (Single) returnValue;
            return single.compose(retryTransformer);
        } else if (returnValue instanceof CompletableSource) {
            Completable completable = (Completable) returnValue;
            return completable.compose(retryTransformer);
        } else if (returnValue instanceof MaybeSource) {
            Maybe<?> maybe = (Maybe) returnValue;
            return maybe.compose(retryTransformer);
        } else if (returnValue instanceof Flowable) {
            Flowable<?> flowable = (Flowable) returnValue;
            return flowable.compose(retryTransformer);
        } else {
<<<<<<< HEAD
            logger.error("Unsupported type for retry RxJava2 {}", returnValue.getClass().getTypeName());
            throw new IllegalArgumentException("Not Supported type for the Retry in RxJava2 :" + returnValue.getClass().getName());
=======
            logger.error("Unsupported type for retry RxJava2 {}",
                returnValue.getClass().getTypeName());
            throw new IllegalArgumentException(
                "Not Supported type for the Retry in RxJava2 :" + returnValue.getClass().getName());
>>>>>>> e8f80339
        }
    }
}<|MERGE_RESOLUTION|>--- conflicted
+++ resolved
@@ -15,7 +15,6 @@
  */
 package io.github.resilience4j.retry.configure;
 
-<<<<<<< HEAD
 import static io.github.resilience4j.utils.AspectUtil.newHashSet;
 
 import java.util.Set;
@@ -38,27 +37,10 @@
 /**
  * the Rx Retry logic support for the spring AOP conditional on the presence of
  * Rx classes on the spring class loader
-=======
-import io.github.resilience4j.retry.Retry;
-import io.github.resilience4j.retry.transformer.RetryTransformer;
-import io.reactivex.*;
-import org.aspectj.lang.ProceedingJoinPoint;
-import org.slf4j.Logger;
-import org.slf4j.LoggerFactory;
-
-import java.util.Set;
-
-import static io.github.resilience4j.utils.AspectUtil.newHashSet;
-
-/**
- * the Rx Retry logic support for the spring AOP conditional on the presence of Rx classes on the
- * spring class loader
->>>>>>> e8f80339
  */
 public class RxJava2RetryAspectExt implements RetryAspectExt {
 
     private static final Logger logger = LoggerFactory.getLogger(RxJava2RetryAspectExt.class);
-<<<<<<< HEAD
     private final Set<Class> rxSupportedTypes = newHashSet(ObservableSource.class, SingleSource.class, CompletableSource.class, MaybeSource.class, Flowable.class);
 
     @SuppressWarnings("unchecked")
@@ -68,7 +50,9 @@
     }
 
     @Override
-    public CheckedFunction0<Object> decorate(io.github.resilience4j.retry.Retry retry, CheckedFunction0<Object> supplier) {
+    public CheckedFunction0<Object> decorate(
+            io.github.resilience4j.retry.Retry retry,
+            CheckedFunction0<Object> supplier) {
         return () -> {
             RetryTransformer<?> retryTransformer = RetryTransformer.of(retry);
             Object returnValue = supplier.apply();
@@ -77,40 +61,8 @@
     }
 
     @SuppressWarnings("unchecked")
-    private Object handleReturnValue(Object returnValue, RetryTransformer retryTransformer) {
-=======
-    private final Set<Class> rxSupportedTypes = newHashSet(ObservableSource.class,
-        SingleSource.class, CompletableSource.class, MaybeSource.class, Flowable.class);
-
-    /**
-     * @param returnType the AOP method return type class
-     * @return boolean if the method has Rx java 2 rerun type
-     */
-    @SuppressWarnings("unchecked")
-    @Override
-    public boolean canHandleReturnType(Class returnType) {
-        return rxSupportedTypes.stream()
-            .anyMatch(classType -> classType.isAssignableFrom(returnType));
-    }
-
-    /**
-     * @param proceedingJoinPoint Spring AOP proceedingJoinPoint
-     * @param retry               the configured Retry
-     * @param methodName          the method name
-     * @return the result object
-     * @throws Throwable exception in case of faulty flow
-     */
-    @Override
-    public Object handle(ProceedingJoinPoint proceedingJoinPoint, Retry retry, String methodName)
-        throws Throwable {
-        RetryTransformer<?> retryTransformer = RetryTransformer.of(retry);
-        Object returnValue = proceedingJoinPoint.proceed();
-        return executeRxJava2Aspect(retryTransformer, returnValue);
-    }
-
-    @SuppressWarnings("unchecked")
-    private Object executeRxJava2Aspect(RetryTransformer retryTransformer, Object returnValue) {
->>>>>>> e8f80339
+    private Object handleReturnValue(
+            Object returnValue, RetryTransformer retryTransformer) {
         if (returnValue instanceof ObservableSource) {
             Observable<?> observable = (Observable<?>) returnValue;
             return observable.compose(retryTransformer);
@@ -127,15 +79,12 @@
             Flowable<?> flowable = (Flowable) returnValue;
             return flowable.compose(retryTransformer);
         } else {
-<<<<<<< HEAD
-            logger.error("Unsupported type for retry RxJava2 {}", returnValue.getClass().getTypeName());
-            throw new IllegalArgumentException("Not Supported type for the Retry in RxJava2 :" + returnValue.getClass().getName());
-=======
-            logger.error("Unsupported type for retry RxJava2 {}",
-                returnValue.getClass().getTypeName());
+            logger.error(
+                    "Unsupported type for retry RxJava2 {}",
+                    returnValue.getClass().getTypeName());
             throw new IllegalArgumentException(
-                "Not Supported type for the Retry in RxJava2 :" + returnValue.getClass().getName());
->>>>>>> e8f80339
+                    "Not Supported type for the Retry in RxJava2 :"
+                            + returnValue.getClass().getName());
         }
     }
 }