/*
 *
 *  Copyright 2017 Robert Winkler, Lucas Lech
 *
 *  Licensed under the Apache License, Version 2.0 (the "License");
 *  you may not use this file except in compliance with the License.
 *  You may obtain a copy of the License at
 *
 *         http://www.apache.org/licenses/LICENSE-2.0
 *
 *  Unless required by applicable law or agreed to in writing, software
 *  distributed under the License is distributed on an "AS IS" BASIS,
 *  WITHOUT WARRANTIES OR CONDITIONS OF ANY KIND, either express or implied.
 *  See the License for the specific language governing permissions and
 *  limitations under the License.
 *
 *
 */
package io.github.resilience4j.bulkhead.internal;


import io.github.resilience4j.bulkhead.Bulkhead;
import io.github.resilience4j.bulkhead.BulkheadConfig;
import io.github.resilience4j.bulkhead.BulkheadFullException;
import io.github.resilience4j.bulkhead.event.BulkheadEvent;
import io.github.resilience4j.bulkhead.event.BulkheadOnCallFinishedEvent;
import io.github.resilience4j.bulkhead.event.BulkheadOnCallPermittedEvent;
import io.github.resilience4j.bulkhead.event.BulkheadOnCallRejectedEvent;
import io.github.resilience4j.core.EventConsumer;
import io.github.resilience4j.core.EventProcessor;
import io.github.resilience4j.core.lang.Nullable;

import java.util.concurrent.Semaphore;
import java.util.concurrent.TimeUnit;
import java.util.function.Supplier;

import static io.github.resilience4j.bulkhead.BulkheadFullException.getBulkheadFullException;
import static java.util.Objects.requireNonNull;

/**
 * A Bulkhead implementation based on a semaphore.
 */
public class SemaphoreBulkhead implements Bulkhead {

    private static final String CONFIG_MUST_NOT_BE_NULL = "Config must not be null";

    private final String name;
    private final Semaphore semaphore;
    private final BulkheadMetrics metrics;
    private final BulkheadEventProcessor eventProcessor;

    private final Object configChangesLock = new Object();
    @SuppressWarnings("squid:S3077") // this object is immutable and we replace ref entirely during config change.
    private volatile BulkheadConfig config;

    /**
     * Creates a bulkhead using a configuration supplied
     *
     * @param name           the name of this bulkhead
     * @param bulkheadConfig custom bulkhead configuration
     */
    public SemaphoreBulkhead(String name, @Nullable BulkheadConfig bulkheadConfig) {
        this.name = name;
        this.config = requireNonNull(bulkheadConfig, CONFIG_MUST_NOT_BE_NULL);
        // init semaphore
        this.semaphore = new Semaphore(this.config.getMaxConcurrentCalls(), true);

        this.metrics = new BulkheadMetrics();
        this.eventProcessor = new BulkheadEventProcessor();
    }

    /**
     * Creates a bulkhead with a default config.
     *
     * @param name the name of this bulkhead
     */
    public SemaphoreBulkhead(String name) {
        this(name, BulkheadConfig.ofDefaults());
    }

    /**
     * Create a bulkhead using a configuration supplier
     *
     * @param name           the name of this bulkhead
     * @param configSupplier BulkheadConfig supplier
     */
    public SemaphoreBulkhead(String name, Supplier<BulkheadConfig> configSupplier) {
        this(name, configSupplier.get());
    }

    /**
     * {@inheritDoc}
     */
    @Override
    public void changeConfig(final BulkheadConfig newConfig) {
        synchronized (configChangesLock) {
            int delta = newConfig.getMaxConcurrentCalls() - config.getMaxConcurrentCalls();
            if (delta < 0) {
                semaphore.acquireUninterruptibly(-delta);
            } else if (delta > 0) {
                semaphore.release(delta);
            }
            config = newConfig;
        }
    }

    /**
     * {@inheritDoc}
     */
    @Override
    public boolean tryAcquirePermission() {
        boolean callPermitted = tryEnterBulkhead();

        publishBulkheadEvent(
                () -> callPermitted ? new BulkheadOnCallPermittedEvent(name)
                        : new BulkheadOnCallRejectedEvent(name)
        );

        return callPermitted;
    }

    /**
     * {@inheritDoc}
     */
    @Override
    public void acquirePermission() {
<<<<<<< HEAD
        if (!tryAcquirePermission()) {
            throw new BulkheadFullException(this);
=======
        if(!tryAcquirePermission()) {
            throw BulkheadFullException.getBulkheadFullException(this);
>>>>>>> 036dfe91
        }
    }

    /**
     * {@inheritDoc}
     */
    @Override
    public void releasePermission() {
        semaphore.release();
    }

    /**
     * {@inheritDoc}
     */
    @Override
    public void onComplete() {
        semaphore.release();
        publishBulkheadEvent(() -> new BulkheadOnCallFinishedEvent(name));
    }

    /**
     * {@inheritDoc}
     */
    @Override
    public String getName() {
        return this.name;
    }

    /**
     * {@inheritDoc}
     */
    @Override
    public BulkheadConfig getBulkheadConfig() {
        return config;
    }

    /**
     * {@inheritDoc}
     */
    @Override
    public Metrics getMetrics() {
        return metrics;
    }

    /**
     * {@inheritDoc}
     */
    @Override
    public EventPublisher getEventPublisher() {
        return eventProcessor;
    }

    private class BulkheadEventProcessor extends EventProcessor<BulkheadEvent> implements EventPublisher, EventConsumer<BulkheadEvent> {

        @Override
        public EventPublisher onCallPermitted(EventConsumer<BulkheadOnCallPermittedEvent> onCallPermittedEventConsumer) {
            registerConsumer(BulkheadOnCallPermittedEvent.class.getSimpleName(), onCallPermittedEventConsumer);
            return this;
        }

        @Override
        public EventPublisher onCallRejected(EventConsumer<BulkheadOnCallRejectedEvent> onCallRejectedEventConsumer) {
            registerConsumer(BulkheadOnCallRejectedEvent.class.getSimpleName(), onCallRejectedEventConsumer);
            return this;
        }

        @Override
        public EventPublisher onCallFinished(EventConsumer<BulkheadOnCallFinishedEvent> onCallFinishedEventConsumer) {
            registerConsumer(BulkheadOnCallFinishedEvent.class.getSimpleName(), onCallFinishedEventConsumer);
            return this;
        }

        @Override
        public void consumeEvent(BulkheadEvent event) {
            super.processEvent(event);
        }
    }

    @Override
    public String toString() {
        return String.format("Bulkhead '%s'", this.name);
    }

    /**
     * @return true if caller was able to wait for permission without {@link Thread#interrupt}
     */
    boolean tryEnterBulkhead() {

        boolean callPermitted;
        long timeout = config.getMaxWaitDuration().toMillis();

        if (timeout == 0) {
            callPermitted = semaphore.tryAcquire();
        } else {
            try {
                callPermitted = semaphore.tryAcquire(timeout, TimeUnit.MILLISECONDS);
            } catch (InterruptedException ex) {
                Thread.currentThread().interrupt();
                callPermitted = false;
            }
        }
        return callPermitted;
    }

    private void publishBulkheadEvent(Supplier<BulkheadEvent> eventSupplier) {
        if (eventProcessor.hasConsumers()) {
            eventProcessor.consumeEvent(eventSupplier.get());
        }
    }

    private final class BulkheadMetrics implements Metrics {
        private BulkheadMetrics() {
        }

        @Override
        public int getAvailableConcurrentCalls() {
            return semaphore.availablePermits();
        }

        @Override
        public int getMaxAllowedConcurrentCalls() {
            return config.getMaxConcurrentCalls();
        }
    }
}<|MERGE_RESOLUTION|>--- conflicted
+++ resolved
@@ -124,13 +124,8 @@
      */
     @Override
     public void acquirePermission() {
-<<<<<<< HEAD
         if (!tryAcquirePermission()) {
-            throw new BulkheadFullException(this);
-=======
-        if(!tryAcquirePermission()) {
             throw BulkheadFullException.getBulkheadFullException(this);
->>>>>>> 036dfe91
         }
     }
 
