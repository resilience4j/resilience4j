--- conflicted
+++ resolved
@@ -34,10 +34,7 @@
 import java.util.concurrent.TimeUnit;
 import java.util.function.Supplier;
 
-<<<<<<< HEAD
-=======
 import static io.github.resilience4j.bulkhead.BulkheadFullException.createBulkheadFullException;
->>>>>>> fe24182e
 import static java.util.Objects.requireNonNull;
 
 /**
@@ -127,13 +124,8 @@
      */
     @Override
     public void acquirePermission() {
-<<<<<<< HEAD
         if (!tryAcquirePermission()) {
-            throw BulkheadFullException.getBulkheadFullException(this);
-=======
-        if(!tryAcquirePermission()) {
             throw BulkheadFullException.createBulkheadFullException(this);
->>>>>>> fe24182e
         }
     }
 
